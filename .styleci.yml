php:
  preset: laravel
<<<<<<< HEAD
  version: 8.2
  enabled:
    - nullable_type_declarations
=======
  version: 8.1
>>>>>>> 37455bbd
  finder:
    not-name:
      - bad-syntax-strategy.php
js:
  finder:
    exclude:
      - src/Illuminate/Foundation/resources/exceptions/renderer/dist
    not-name:
      - webpack.mix.js
<<<<<<< HEAD
css:
  finder:
    exclude:
      - src/Illuminate/Foundation/resources/exceptions/renderer/dist
=======

css: true
>>>>>>> 37455bbd
<|MERGE_RESOLUTION|>--- conflicted
+++ resolved
@@ -1,12 +1,6 @@
 php:
   preset: laravel
-<<<<<<< HEAD
   version: 8.2
-  enabled:
-    - nullable_type_declarations
-=======
-  version: 8.1
->>>>>>> 37455bbd
   finder:
     not-name:
       - bad-syntax-strategy.php
@@ -16,12 +10,7 @@
       - src/Illuminate/Foundation/resources/exceptions/renderer/dist
     not-name:
       - webpack.mix.js
-<<<<<<< HEAD
 css:
   finder:
     exclude:
-      - src/Illuminate/Foundation/resources/exceptions/renderer/dist
-=======
-
-css: true
->>>>>>> 37455bbd
+      - src/Illuminate/Foundation/resources/exceptions/renderer/dist