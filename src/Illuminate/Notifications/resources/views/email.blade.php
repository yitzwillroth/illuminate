@component('mail::message')
{{-- Greeting --}}
@if (! empty($greeting))
# {{ $greeting }}
@else
@if ($level == 'error')
# @lang('Whoops!')
@else
# @lang('Hello!')
@endif
@endif

{{-- Intro Lines --}}
@foreach ($introLines as $line)
{{ $line }}

@endforeach

{{-- Action Button --}}
@isset($actionText)
<?php
    switch ($level) {
        case 'success':
        case 'error':
            $color = $level;
            break;
        default:
            $color = 'primary';
    }
?>
@component('mail::button', ['url' => $actionUrl, 'color' => $color])
{{ $actionText }}
@endcomponent
@endisset

{{-- Outro Lines --}}
@foreach ($outroLines as $line)
{{ $line }}

@endforeach

{{-- Salutation --}}
@if (! empty($salutation))
{{ $salutation }}
@else
@lang('Regards'),<br>{{ config('app.name') }}
@endif

{{-- Subcopy --}}
@isset($actionText)
@component('mail::subcopy')
@lang(
    "If you’re having trouble clicking the \":actionText\" button, copy and paste the URL below\n".
    'into your web browser: [:actionURL](:actionURL)',
    [
        'actionText' => $actionText,
<<<<<<< HEAD
        'actionURL' => $actionUrl
=======
        'actionURL' => $actionUrl,
>>>>>>> 71964f87
    ]
)
@endcomponent
@endisset
@endcomponent<|MERGE_RESOLUTION|>--- conflicted
+++ resolved
@@ -54,11 +54,7 @@
     'into your web browser: [:actionURL](:actionURL)',
     [
         'actionText' => $actionText,
-<<<<<<< HEAD
-        'actionURL' => $actionUrl
-=======
         'actionURL' => $actionUrl,
->>>>>>> 71964f87
     ]
 )
 @endcomponent
