<?php

namespace Illuminate\Foundation\Providers;

use Illuminate\Auth\Console\ClearResetsCommand;
use Illuminate\Cache\Console\CacheTableCommand;
use Illuminate\Cache\Console\ClearCommand as CacheClearCommand;
use Illuminate\Cache\Console\ForgetCommand as CacheForgetCommand;
use Illuminate\Console\Scheduling\ScheduleFinishCommand;
use Illuminate\Console\Scheduling\ScheduleListCommand;
use Illuminate\Console\Scheduling\ScheduleRunCommand;
use Illuminate\Console\Scheduling\ScheduleTestCommand;
use Illuminate\Console\Scheduling\ScheduleWorkCommand;
use Illuminate\Contracts\Support\DeferrableProvider;
use Illuminate\Database\Console\DbCommand;
use Illuminate\Database\Console\DumpCommand;
use Illuminate\Database\Console\Factories\FactoryMakeCommand;
use Illuminate\Database\Console\PruneCommand;
use Illuminate\Database\Console\Seeds\SeedCommand;
use Illuminate\Database\Console\Seeds\SeederMakeCommand;
use Illuminate\Database\Console\WipeCommand;
use Illuminate\Foundation\Console\CastMakeCommand;
use Illuminate\Foundation\Console\ChannelMakeCommand;
use Illuminate\Foundation\Console\ClearCompiledCommand;
use Illuminate\Foundation\Console\ComponentMakeCommand;
use Illuminate\Foundation\Console\ConfigCacheCommand;
use Illuminate\Foundation\Console\ConfigClearCommand;
use Illuminate\Foundation\Console\ConsoleMakeCommand;
use Illuminate\Foundation\Console\DownCommand;
use Illuminate\Foundation\Console\EnvironmentCommand;
use Illuminate\Foundation\Console\EventCacheCommand;
use Illuminate\Foundation\Console\EventClearCommand;
use Illuminate\Foundation\Console\EventGenerateCommand;
use Illuminate\Foundation\Console\EventListCommand;
use Illuminate\Foundation\Console\EventMakeCommand;
use Illuminate\Foundation\Console\ExceptionMakeCommand;
use Illuminate\Foundation\Console\JobMakeCommand;
use Illuminate\Foundation\Console\KeyGenerateCommand;
use Illuminate\Foundation\Console\ListenerMakeCommand;
use Illuminate\Foundation\Console\MailMakeCommand;
use Illuminate\Foundation\Console\ModelMakeCommand;
use Illuminate\Foundation\Console\NotificationMakeCommand;
use Illuminate\Foundation\Console\ObserverMakeCommand;
use Illuminate\Foundation\Console\OptimizeClearCommand;
use Illuminate\Foundation\Console\OptimizeCommand;
use Illuminate\Foundation\Console\PackageDiscoverCommand;
use Illuminate\Foundation\Console\PolicyMakeCommand;
use Illuminate\Foundation\Console\ProviderMakeCommand;
use Illuminate\Foundation\Console\RequestMakeCommand;
use Illuminate\Foundation\Console\ResourceMakeCommand;
use Illuminate\Foundation\Console\RouteCacheCommand;
use Illuminate\Foundation\Console\RouteClearCommand;
use Illuminate\Foundation\Console\RouteListCommand;
use Illuminate\Foundation\Console\RuleMakeCommand;
use Illuminate\Foundation\Console\ScopeMakeCommand;
use Illuminate\Foundation\Console\ServeCommand;
use Illuminate\Foundation\Console\StorageLinkCommand;
use Illuminate\Foundation\Console\StubPublishCommand;
use Illuminate\Foundation\Console\TestMakeCommand;
use Illuminate\Foundation\Console\UpCommand;
use Illuminate\Foundation\Console\VendorPublishCommand;
use Illuminate\Foundation\Console\ViewCacheCommand;
use Illuminate\Foundation\Console\ViewClearCommand;
use Illuminate\Notifications\Console\NotificationTableCommand;
use Illuminate\Queue\Console\BatchesTableCommand;
use Illuminate\Queue\Console\ClearCommand as QueueClearCommand;
use Illuminate\Queue\Console\FailedTableCommand;
use Illuminate\Queue\Console\FlushFailedCommand as FlushFailedQueueCommand;
use Illuminate\Queue\Console\ForgetFailedCommand as ForgetFailedQueueCommand;
use Illuminate\Queue\Console\ListenCommand as QueueListenCommand;
use Illuminate\Queue\Console\ListFailedCommand as ListFailedQueueCommand;
use Illuminate\Queue\Console\PruneBatchesCommand as QueuePruneBatchesCommand;
use Illuminate\Queue\Console\PruneFailedJobsCommand as QueuePruneFailedJobsCommand;
use Illuminate\Queue\Console\RestartCommand as QueueRestartCommand;
use Illuminate\Queue\Console\RetryBatchCommand as QueueRetryBatchCommand;
use Illuminate\Queue\Console\RetryCommand as QueueRetryCommand;
use Illuminate\Queue\Console\TableCommand;
use Illuminate\Queue\Console\WorkCommand as QueueWorkCommand;
use Illuminate\Routing\Console\ControllerMakeCommand;
use Illuminate\Routing\Console\MiddlewareMakeCommand;
use Illuminate\Session\Console\SessionTableCommand;
use Illuminate\Support\ServiceProvider;

class ArtisanServiceProvider extends ServiceProvider implements DeferrableProvider
{
    /**
     * The commands to be registered.
     *
     * @var array
     */
    protected $commands = [
        'CacheClear' => CacheClearCommand::class,
        'CacheForget' => CacheForgetCommand::class,
        'ClearCompiled' => ClearCompiledCommand::class,
        'ClearResets' => ClearResetsCommand::class,
        'ConfigCache' => ConfigCacheCommand::class,
        'ConfigClear' => ConfigClearCommand::class,
        'Db' => DbCommand::class,
<<<<<<< HEAD
        'DbWipe' => WipeCommand::class,
        'Down' => DownCommand::class,
        'Environment' => EnvironmentCommand::class,
        'EventCache' => EventCacheCommand::class,
        'EventClear' => EventClearCommand::class,
        'EventList' => EventListCommand::class,
        'KeyGenerate' => KeyGenerateCommand::class,
        'Optimize' => OptimizeCommand::class,
        'OptimizeClear' => OptimizeClearCommand::class,
        'PackageDiscover' => PackageDiscoverCommand::class,
        'QueueClear' => QueueClearCommand::class,
        'QueueFailed' => ListFailedQueueCommand::class,
        'QueueFlush' => FlushFailedQueueCommand::class,
        'QueueForget' => ForgetFailedQueueCommand::class,
        'QueueListen' => QueueListenCommand::class,
        'QueuePruneBatches' => QueuePruneBatchesCommand::class,
        'QueuePruneFailedJobs' => QueuePruneFailedJobsCommand::class,
        'QueueRestart' => QueueRestartCommand::class,
        'QueueRetry' => QueueRetryCommand::class,
        'QueueRetryBatch' => QueueRetryBatchCommand::class,
        'QueueWork' => QueueWorkCommand::class,
        'RouteCache' => RouteCacheCommand::class,
        'RouteClear' => RouteClearCommand::class,
        'RouteList' => RouteListCommand::class,
        'SchemaDump' => DumpCommand::class,
        'Seed' => SeedCommand::class,
=======
        'DbPrune' => 'command.db.prune',
        'DbWipe' => 'command.db.wipe',
        'Down' => 'command.down',
        'Environment' => 'command.environment',
        'EventCache' => 'command.event.cache',
        'EventClear' => 'command.event.clear',
        'EventList' => 'command.event.list',
        'KeyGenerate' => 'command.key.generate',
        'Optimize' => 'command.optimize',
        'OptimizeClear' => 'command.optimize.clear',
        'PackageDiscover' => 'command.package.discover',
        'QueueClear' => 'command.queue.clear',
        'QueueFailed' => 'command.queue.failed',
        'QueueFlush' => 'command.queue.flush',
        'QueueForget' => 'command.queue.forget',
        'QueueListen' => 'command.queue.listen',
        'QueuePruneBatches' => 'command.queue.prune-batches',
        'QueuePruneFailedJobs' => 'command.queue.prune-failed-jobs',
        'QueueRestart' => 'command.queue.restart',
        'QueueRetry' => 'command.queue.retry',
        'QueueRetryBatch' => 'command.queue.retry-batch',
        'QueueWork' => 'command.queue.work',
        'RouteCache' => 'command.route.cache',
        'RouteClear' => 'command.route.clear',
        'RouteList' => 'command.route.list',
        'SchemaDump' => 'command.schema.dump',
        'Seed' => 'command.seed',
>>>>>>> 361813c4
        'ScheduleFinish' => ScheduleFinishCommand::class,
        'ScheduleList' => ScheduleListCommand::class,
        'ScheduleRun' => ScheduleRunCommand::class,
        'ScheduleTest' => ScheduleTestCommand::class,
        'ScheduleWork' => ScheduleWorkCommand::class,
        'StorageLink' => StorageLinkCommand::class,
        'Up' => UpCommand::class,
        'ViewCache' => ViewCacheCommand::class,
        'ViewClear' => ViewClearCommand::class,
    ];

    /**
     * The commands to be registered.
     *
     * @var array
     */
    protected $devCommands = [
        'CacheTable' => CacheTableCommand::class,
        'CastMake' => CastMakeCommand::class,
        'ChannelMake' => ChannelMakeCommand::class,
        'ComponentMake' => ComponentMakeCommand::class,
        'ConsoleMake' => ConsoleMakeCommand::class,
        'ControllerMake' => ControllerMakeCommand::class,
        'EventGenerate' => EventGenerateCommand::class,
        'EventMake' => EventMakeCommand::class,
        'ExceptionMake' => ExceptionMakeCommand::class,
        'FactoryMake' => FactoryMakeCommand::class,
        'JobMake' => JobMakeCommand::class,
        'ListenerMake' => ListenerMakeCommand::class,
        'MailMake' => MailMakeCommand::class,
        'MiddlewareMake' => MiddlewareMakeCommand::class,
        'ModelMake' => ModelMakeCommand::class,
        'NotificationMake' => NotificationMakeCommand::class,
        'NotificationTable' => NotificationTableCommand::class,
        'ObserverMake' => ObserverMakeCommand::class,
        'PolicyMake' => PolicyMakeCommand::class,
        'ProviderMake' => ProviderMakeCommand::class,
        'QueueFailedTable' => FailedTableCommand::class,
        'QueueTable' => TableCommand::class,
        'QueueBatchesTable' => BatchesTableCommand::class,
        'RequestMake' => RequestMakeCommand::class,
        'ResourceMake' => ResourceMakeCommand::class,
        'RuleMake' => RuleMakeCommand::class,
        'ScopeMake' => ScopeMakeCommand::class,
        'SeederMake' => SeederMakeCommand::class,
        'SessionTable' => SessionTableCommand::class,
        'Serve' => ServeCommand::class,
        'StubPublish' => StubPublishCommand::class,
        'TestMake' => TestMakeCommand::class,
        'VendorPublish' => VendorPublishCommand::class,
    ];

    /**
     * Register the service provider.
     *
     * @return void
     */
    public function register()
    {
        $this->registerCommands(array_merge(
            $this->commands, $this->devCommands
        ));
    }

    /**
     * Register the given commands.
     *
     * @param  array  $commands
     * @return void
     */
    protected function registerCommands(array $commands)
    {
        foreach (array_keys($commands) as $command) {
            $this->{"register{$command}Command"}();
        }

        $this->commands(array_values($commands));
    }

    /**
     * Register the command.
     *
     * @return void
     */
    protected function registerCacheClearCommand()
    {
        $this->app->singleton(CacheClearCommand::class, function ($app) {
            return new CacheClearCommand($app['cache'], $app['files']);
        });
    }

    /**
     * Register the command.
     *
     * @return void
     */
    protected function registerCacheForgetCommand()
    {
        $this->app->singleton(CacheForgetCommand::class, function ($app) {
            return new CacheForgetCommand($app['cache']);
        });
    }

    /**
     * Register the command.
     *
     * @return void
     */
    protected function registerCacheTableCommand()
    {
        $this->app->singleton(CacheTableCommand::class, function ($app) {
            return new CacheTableCommand($app['files'], $app['composer']);
        });
    }

    /**
     * Register the command.
     *
     * @return void
     */
    protected function registerCastMakeCommand()
    {
        $this->app->singleton(CastMakeCommand::class, function ($app) {
            return new CastMakeCommand($app['files']);
        });
    }

    /**
     * Register the command.
     *
     * @return void
     */
    protected function registerChannelMakeCommand()
    {
        $this->app->singleton(ChannelMakeCommand::class, function ($app) {
            return new ChannelMakeCommand($app['files']);
        });
    }

    /**
     * Register the command.
     *
     * @return void
     */
    protected function registerClearCompiledCommand()
    {
        $this->app->singleton(ClearCompiledCommand::class);
    }

    /**
     * Register the command.
     *
     * @return void
     */
    protected function registerClearResetsCommand()
    {
        $this->app->singleton(ClearResetsCommand::class);
    }

    /**
     * Register the command.
     *
     * @return void
     */
    protected function registerComponentMakeCommand()
    {
        $this->app->singleton(ComponentMakeCommand::class, function ($app) {
            return new ComponentMakeCommand($app['files']);
        });
    }

    /**
     * Register the command.
     *
     * @return void
     */
    protected function registerConfigCacheCommand()
    {
        $this->app->singleton(ConfigCacheCommand::class, function ($app) {
            return new ConfigCacheCommand($app['files']);
        });
    }

    /**
     * Register the command.
     *
     * @return void
     */
    protected function registerConfigClearCommand()
    {
        $this->app->singleton(ConfigClearCommand::class, function ($app) {
            return new ConfigClearCommand($app['files']);
        });
    }

    /**
     * Register the command.
     *
     * @return void
     */
    protected function registerConsoleMakeCommand()
    {
        $this->app->singleton(ConsoleMakeCommand::class, function ($app) {
            return new ConsoleMakeCommand($app['files']);
        });
    }

    /**
     * Register the command.
     *
     * @return void
     */
    protected function registerControllerMakeCommand()
    {
        $this->app->singleton(ControllerMakeCommand::class, function ($app) {
            return new ControllerMakeCommand($app['files']);
        });
    }

    /**
     * Register the command.
     *
     * @return void
     */
    protected function registerDbCommand()
    {
        $this->app->singleton(DbCommand::class);
    }

    /**
     * Register the command.
     *
     * @return void
     */
    protected function registerDbPruneCommand()
    {
        $this->app->singleton('command.db.prune', function ($app) {
            return new PruneCommand($app['events']);
        });
    }

    /**
     * Register the command.
     *
     * @return void
     */
    protected function registerDbWipeCommand()
    {
        $this->app->singleton(WipeCommand::class);
    }

    /**
     * Register the command.
     *
     * @return void
     */
    protected function registerEventGenerateCommand()
    {
        $this->app->singleton(EventGenerateCommand::class);
    }

    /**
     * Register the command.
     *
     * @return void
     */
    protected function registerEventMakeCommand()
    {
        $this->app->singleton(EventMakeCommand::class, function ($app) {
            return new EventMakeCommand($app['files']);
        });
    }

    /**
     * Register the command.
     *
     * @return void
     */
    protected function registerExceptionMakeCommand()
    {
        $this->app->singleton(ExceptionMakeCommand::class, function ($app) {
            return new ExceptionMakeCommand($app['files']);
        });
    }

    /**
     * Register the command.
     *
     * @return void
     */
    protected function registerFactoryMakeCommand()
    {
        $this->app->singleton(FactoryMakeCommand::class, function ($app) {
            return new FactoryMakeCommand($app['files']);
        });
    }

    /**
     * Register the command.
     *
     * @return void
     */
    protected function registerDownCommand()
    {
        $this->app->singleton(DownCommand::class);
    }

    /**
     * Register the command.
     *
     * @return void
     */
    protected function registerEnvironmentCommand()
    {
        $this->app->singleton(EnvironmentCommand::class);
    }

    /**
     * Register the command.
     *
     * @return void
     */
    protected function registerEventCacheCommand()
    {
        $this->app->singleton(EventCacheCommand::class);
    }

    /**
     * Register the command.
     *
     * @return void
     */
    protected function registerEventClearCommand()
    {
        $this->app->singleton(EventClearCommand::class, function ($app) {
            return new EventClearCommand($app['files']);
        });
    }

    /**
     * Register the command.
     *
     * @return void
     */
    protected function registerEventListCommand()
    {
        $this->app->singleton(EventListCommand::class);
    }

    /**
     * Register the command.
     *
     * @return void
     */
    protected function registerJobMakeCommand()
    {
        $this->app->singleton(JobMakeCommand::class, function ($app) {
            return new JobMakeCommand($app['files']);
        });
    }

    /**
     * Register the command.
     *
     * @return void
     */
    protected function registerKeyGenerateCommand()
    {
        $this->app->singleton(KeyGenerateCommand::class);
    }

    /**
     * Register the command.
     *
     * @return void
     */
    protected function registerListenerMakeCommand()
    {
        $this->app->singleton(ListenerMakeCommand::class, function ($app) {
            return new ListenerMakeCommand($app['files']);
        });
    }

    /**
     * Register the command.
     *
     * @return void
     */
    protected function registerMailMakeCommand()
    {
        $this->app->singleton(MailMakeCommand::class, function ($app) {
            return new MailMakeCommand($app['files']);
        });
    }

    /**
     * Register the command.
     *
     * @return void
     */
    protected function registerMiddlewareMakeCommand()
    {
        $this->app->singleton(MiddlewareMakeCommand::class, function ($app) {
            return new MiddlewareMakeCommand($app['files']);
        });
    }

    /**
     * Register the command.
     *
     * @return void
     */
    protected function registerModelMakeCommand()
    {
        $this->app->singleton(ModelMakeCommand::class, function ($app) {
            return new ModelMakeCommand($app['files']);
        });
    }

    /**
     * Register the command.
     *
     * @return void
     */
    protected function registerNotificationMakeCommand()
    {
        $this->app->singleton(NotificationMakeCommand::class, function ($app) {
            return new NotificationMakeCommand($app['files']);
        });
    }

    /**
     * Register the command.
     *
     * @return void
     */
    protected function registerNotificationTableCommand()
    {
        $this->app->singleton(NotificationTableCommand::class, function ($app) {
            return new NotificationTableCommand($app['files'], $app['composer']);
        });
    }

    /**
     * Register the command.
     *
     * @return void
     */
    protected function registerOptimizeCommand()
    {
        $this->app->singleton(OptimizeCommand::class);
    }

    /**
     * Register the command.
     *
     * @return void
     */
    protected function registerObserverMakeCommand()
    {
        $this->app->singleton(ObserverMakeCommand::class, function ($app) {
            return new ObserverMakeCommand($app['files']);
        });
    }

    /**
     * Register the command.
     *
     * @return void
     */
    protected function registerOptimizeClearCommand()
    {
        $this->app->singleton(OptimizeClearCommand::class);
    }

    /**
     * Register the command.
     *
     * @return void
     */
    protected function registerPackageDiscoverCommand()
    {
        $this->app->singleton(PackageDiscoverCommand::class);
    }

    /**
     * Register the command.
     *
     * @return void
     */
    protected function registerPolicyMakeCommand()
    {
        $this->app->singleton(PolicyMakeCommand::class, function ($app) {
            return new PolicyMakeCommand($app['files']);
        });
    }

    /**
     * Register the command.
     *
     * @return void
     */
    protected function registerProviderMakeCommand()
    {
        $this->app->singleton(ProviderMakeCommand::class, function ($app) {
            return new ProviderMakeCommand($app['files']);
        });
    }

    /**
     * Register the command.
     *
     * @return void
     */
    protected function registerQueueFailedCommand()
    {
        $this->app->singleton(ListFailedQueueCommand::class);
    }

    /**
     * Register the command.
     *
     * @return void
     */
    protected function registerQueueForgetCommand()
    {
        $this->app->singleton(ForgetFailedQueueCommand::class);
    }

    /**
     * Register the command.
     *
     * @return void
     */
    protected function registerQueueFlushCommand()
    {
        $this->app->singleton(FlushFailedQueueCommand::class);
    }

    /**
     * Register the command.
     *
     * @return void
     */
    protected function registerQueueListenCommand()
    {
        $this->app->singleton(QueueListenCommand::class, function ($app) {
            return new QueueListenCommand($app['queue.listener']);
        });
    }

    /**
     * Register the command.
     *
     * @return void
     */
    protected function registerQueuePruneBatchesCommand()
    {
        $this->app->singleton(QueuePruneBatchesCommand::class, function () {
            return new QueuePruneBatchesCommand;
        });
    }

    /**
     * Register the command.
     *
     * @return void
     */
    protected function registerQueuePruneFailedJobsCommand()
    {
        $this->app->singleton('command.queue.prune-failed-jobs', function () {
            return new QueuePruneFailedJobsCommand;
        });
    }

    /**
     * Register the command.
     *
     * @return void
     */
    protected function registerQueueRestartCommand()
    {
        $this->app->singleton(QueueRestartCommand::class, function ($app) {
            return new QueueRestartCommand($app['cache.store']);
        });
    }

    /**
     * Register the command.
     *
     * @return void
     */
    protected function registerQueueRetryCommand()
    {
        $this->app->singleton(QueueRetryCommand::class);
    }

    /**
     * Register the command.
     *
     * @return void
     */
    protected function registerQueueRetryBatchCommand()
    {
        $this->app->singleton(QueueRetryBatchCommand::class);
    }

    /**
     * Register the command.
     *
     * @return void
     */
    protected function registerQueueWorkCommand()
    {
        $this->app->singleton(QueueWorkCommand::class, function ($app) {
            return new QueueWorkCommand($app['queue.worker'], $app['cache.store']);
        });
    }

    /**
     * Register the command.
     *
     * @return void
     */
    protected function registerQueueClearCommand()
    {
        $this->app->singleton(QueueClearCommand::class);
    }

    /**
     * Register the command.
     *
     * @return void
     */
    protected function registerQueueFailedTableCommand()
    {
        $this->app->singleton(FailedTableCommand::class, function ($app) {
            return new FailedTableCommand($app['files'], $app['composer']);
        });
    }

    /**
     * Register the command.
     *
     * @return void
     */
    protected function registerQueueTableCommand()
    {
        $this->app->singleton(TableCommand::class, function ($app) {
            return new TableCommand($app['files'], $app['composer']);
        });
    }

    /**
     * Register the command.
     *
     * @return void
     */
    protected function registerQueueBatchesTableCommand()
    {
        $this->app->singleton(BatchesTableCommand::class, function ($app) {
            return new BatchesTableCommand($app['files'], $app['composer']);
        });
    }

    /**
     * Register the command.
     *
     * @return void
     */
    protected function registerRequestMakeCommand()
    {
        $this->app->singleton(RequestMakeCommand::class, function ($app) {
            return new RequestMakeCommand($app['files']);
        });
    }

    /**
     * Register the command.
     *
     * @return void
     */
    protected function registerResourceMakeCommand()
    {
        $this->app->singleton(ResourceMakeCommand::class, function ($app) {
            return new ResourceMakeCommand($app['files']);
        });
    }

    /**
     * Register the command.
     *
     * @return void
     */
    protected function registerRuleMakeCommand()
    {
        $this->app->singleton(RuleMakeCommand::class, function ($app) {
            return new RuleMakeCommand($app['files']);
        });
    }

    /**
     * Register the command.
     *
     * @return void
     */
    protected function registerScopeMakeCommand()
    {
        $this->app->singleton(ScopeMakeCommand::class, function ($app) {
            return new ScopeMakeCommand($app['files']);
        });
    }

    /**
     * Register the command.
     *
     * @return void
     */
    protected function registerSeederMakeCommand()
    {
        $this->app->singleton(SeederMakeCommand::class, function ($app) {
            return new SeederMakeCommand($app['files'], $app['composer']);
        });
    }

    /**
     * Register the command.
     *
     * @return void
     */
    protected function registerSessionTableCommand()
    {
        $this->app->singleton(SessionTableCommand::class, function ($app) {
            return new SessionTableCommand($app['files'], $app['composer']);
        });
    }

    /**
     * Register the command.
     *
     * @return void
     */
    protected function registerStorageLinkCommand()
    {
        $this->app->singleton(StorageLinkCommand::class);
    }

    /**
     * Register the command.
     *
     * @return void
     */
    protected function registerRouteCacheCommand()
    {
        $this->app->singleton(RouteCacheCommand::class, function ($app) {
            return new RouteCacheCommand($app['files']);
        });
    }

    /**
     * Register the command.
     *
     * @return void
     */
    protected function registerRouteClearCommand()
    {
        $this->app->singleton(RouteClearCommand::class, function ($app) {
            return new RouteClearCommand($app['files']);
        });
    }

    /**
     * Register the command.
     *
     * @return void
     */
    protected function registerRouteListCommand()
    {
        $this->app->singleton(RouteListCommand::class, function ($app) {
            return new RouteListCommand($app['router']);
        });
    }

    /**
     * Register the command.
     *
     * @return void
     */
    protected function registerSchemaDumpCommand()
    {
        $this->app->singleton(DumpCommand::class);
    }

    /**
     * Register the command.
     *
     * @return void
     */
    protected function registerSeedCommand()
    {
        $this->app->singleton(SeedCommand::class, function ($app) {
            return new SeedCommand($app['db']);
        });
    }

    /**
     * Register the command.
     *
     * @return void
     */
    protected function registerScheduleFinishCommand()
    {
        $this->app->singleton(ScheduleFinishCommand::class);
    }

    /**
     * Register the command.
     *
     * @return void
     */
    protected function registerScheduleListCommand()
    {
        $this->app->singleton(ScheduleListCommand::class);
    }

    /**
     * Register the command.
     *
     * @return void
     */
    protected function registerScheduleRunCommand()
    {
        $this->app->singleton(ScheduleRunCommand::class);
    }

    /**
     * Register the command.
     *
     * @return void
     */
    protected function registerScheduleTestCommand()
    {
        $this->app->singleton(ScheduleTestCommand::class);
    }

    /**
     * Register the command.
     *
     * @return void
     */
    protected function registerScheduleWorkCommand()
    {
        $this->app->singleton(ScheduleWorkCommand::class);
    }

    /**
     * Register the command.
     *
     * @return void
     */
    protected function registerServeCommand()
    {
        $this->app->singleton(ServeCommand::class);
    }

    /**
     * Register the command.
     *
     * @return void
     */
    protected function registerStubPublishCommand()
    {
        $this->app->singleton(StubPublishCommand::class);
    }

    /**
     * Register the command.
     *
     * @return void
     */
    protected function registerTestMakeCommand()
    {
        $this->app->singleton(TestMakeCommand::class, function ($app) {
            return new TestMakeCommand($app['files']);
        });
    }

    /**
     * Register the command.
     *
     * @return void
     */
    protected function registerUpCommand()
    {
        $this->app->singleton(UpCommand::class);
    }

    /**
     * Register the command.
     *
     * @return void
     */
    protected function registerVendorPublishCommand()
    {
        $this->app->singleton(VendorPublishCommand::class, function ($app) {
            return new VendorPublishCommand($app['files']);
        });
    }

    /**
     * Register the command.
     *
     * @return void
     */
    protected function registerViewCacheCommand()
    {
        $this->app->singleton(ViewCacheCommand::class);
    }

    /**
     * Register the command.
     *
     * @return void
     */
    protected function registerViewClearCommand()
    {
        $this->app->singleton(ViewClearCommand::class, function ($app) {
            return new ViewClearCommand($app['files']);
        });
    }

    /**
     * Get the services provided by the provider.
     *
     * @return array
     */
    public function provides()
    {
        return array_merge(array_values($this->commands), array_values($this->devCommands));
    }
}<|MERGE_RESOLUTION|>--- conflicted
+++ resolved
@@ -96,7 +96,7 @@
         'ConfigCache' => ConfigCacheCommand::class,
         'ConfigClear' => ConfigClearCommand::class,
         'Db' => DbCommand::class,
-<<<<<<< HEAD
+        'DbPrune' => Prune::class,
         'DbWipe' => WipeCommand::class,
         'Down' => DownCommand::class,
         'Environment' => EnvironmentCommand::class,
@@ -123,35 +123,6 @@
         'RouteList' => RouteListCommand::class,
         'SchemaDump' => DumpCommand::class,
         'Seed' => SeedCommand::class,
-=======
-        'DbPrune' => 'command.db.prune',
-        'DbWipe' => 'command.db.wipe',
-        'Down' => 'command.down',
-        'Environment' => 'command.environment',
-        'EventCache' => 'command.event.cache',
-        'EventClear' => 'command.event.clear',
-        'EventList' => 'command.event.list',
-        'KeyGenerate' => 'command.key.generate',
-        'Optimize' => 'command.optimize',
-        'OptimizeClear' => 'command.optimize.clear',
-        'PackageDiscover' => 'command.package.discover',
-        'QueueClear' => 'command.queue.clear',
-        'QueueFailed' => 'command.queue.failed',
-        'QueueFlush' => 'command.queue.flush',
-        'QueueForget' => 'command.queue.forget',
-        'QueueListen' => 'command.queue.listen',
-        'QueuePruneBatches' => 'command.queue.prune-batches',
-        'QueuePruneFailedJobs' => 'command.queue.prune-failed-jobs',
-        'QueueRestart' => 'command.queue.restart',
-        'QueueRetry' => 'command.queue.retry',
-        'QueueRetryBatch' => 'command.queue.retry-batch',
-        'QueueWork' => 'command.queue.work',
-        'RouteCache' => 'command.route.cache',
-        'RouteClear' => 'command.route.clear',
-        'RouteList' => 'command.route.list',
-        'SchemaDump' => 'command.schema.dump',
-        'Seed' => 'command.seed',
->>>>>>> 361813c4
         'ScheduleFinish' => ScheduleFinishCommand::class,
         'ScheduleList' => ScheduleListCommand::class,
         'ScheduleRun' => ScheduleRunCommand::class,
@@ -388,9 +359,7 @@
      */
     protected function registerDbPruneCommand()
     {
-        $this->app->singleton('command.db.prune', function ($app) {
-            return new PruneCommand($app['events']);
-        });
+        $this->app->singleton(PruneCommand::class);
     }
 
     /**
