<?php

namespace Illuminate\Foundation;

use Closure;
use RuntimeException;
use Illuminate\Support\Arr;
use Illuminate\Support\Str;
use Illuminate\Http\Request;
use Illuminate\Container\Container;
use Illuminate\Filesystem\Filesystem;
use Illuminate\Log\LogServiceProvider;
use Illuminate\Support\ServiceProvider;
use Illuminate\Events\EventServiceProvider;
use Illuminate\Routing\RoutingServiceProvider;
use Symfony\Component\HttpKernel\HttpKernelInterface;
use Symfony\Component\HttpKernel\Exception\HttpException;
use Illuminate\Contracts\Http\Kernel as HttpKernelContract;
use Illuminate\Foundation\Bootstrap\LoadEnvironmentVariables;
use Symfony\Component\HttpFoundation\Request as SymfonyRequest;
use Symfony\Component\HttpKernel\Exception\NotFoundHttpException;
use Illuminate\Contracts\Foundation\Application as ApplicationContract;

class Application extends Container implements ApplicationContract, HttpKernelInterface
{
    /**
     * The Laravel framework version.
     *
     * @var string
     */
<<<<<<< HEAD
    const VERSION = '5.5-dev';
=======
    const VERSION = '5.4.17';
>>>>>>> f7675d59

    /**
     * The base path for the Laravel installation.
     *
     * @var string
     */
    protected $basePath;

    /**
     * Indicates if the application has been bootstrapped before.
     *
     * @var bool
     */
    protected $hasBeenBootstrapped = false;

    /**
     * Indicates if the application has "booted".
     *
     * @var bool
     */
    protected $booted = false;

    /**
     * The array of booting callbacks.
     *
     * @var array
     */
    protected $bootingCallbacks = [];

    /**
     * The array of booted callbacks.
     *
     * @var array
     */
    protected $bootedCallbacks = [];

    /**
     * The array of terminating callbacks.
     *
     * @var array
     */
    protected $terminatingCallbacks = [];

    /**
     * All of the registered service providers.
     *
     * @var array
     */
    protected $serviceProviders = [];

    /**
     * The names of the loaded service providers.
     *
     * @var array
     */
    protected $loadedProviders = [];

    /**
     * The deferred services and their providers.
     *
     * @var array
     */
    protected $deferredServices = [];

    /**
     * A custom callback used to configure Monolog.
     *
     * @var callable|null
     */
    protected $monologConfigurator;

    /**
     * The custom database path defined by the developer.
     *
     * @var string
     */
    protected $databasePath;

    /**
     * The custom storage path defined by the developer.
     *
     * @var string
     */
    protected $storagePath;

    /**
     * The custom environment path defined by the developer.
     *
     * @var string
     */
    protected $environmentPath;

    /**
     * The environment file to load during bootstrapping.
     *
     * @var string
     */
    protected $environmentFile = '.env';

    /**
     * The application namespace.
     *
     * @var string
     */
    protected $namespace;

    /**
     * Create a new Illuminate application instance.
     *
     * @param  string|null  $basePath
     * @return void
     */
    public function __construct($basePath = null)
    {
        if ($basePath) {
            $this->setBasePath($basePath);
        }

        $this->registerBaseBindings();

        $this->registerBaseServiceProviders();

        $this->registerCoreContainerAliases();
    }

    /**
     * Get the version number of the application.
     *
     * @return string
     */
    public function version()
    {
        return static::VERSION;
    }

    /**
     * Register the basic bindings into the container.
     *
     * @return void
     */
    protected function registerBaseBindings()
    {
        static::setInstance($this);

        $this->instance('app', $this);

        $this->instance(Container::class, $this);
    }

    /**
     * Register all of the base service providers.
     *
     * @return void
     */
    protected function registerBaseServiceProviders()
    {
        $this->register(new EventServiceProvider($this));

        $this->register(new LogServiceProvider($this));

        $this->register(new RoutingServiceProvider($this));
    }

    /**
     * Run the given array of bootstrap classes.
     *
     * @param  array  $bootstrappers
     * @return void
     */
    public function bootstrapWith(array $bootstrappers)
    {
        $this->hasBeenBootstrapped = true;

        foreach ($bootstrappers as $bootstrapper) {
            $this['events']->fire('bootstrapping: '.$bootstrapper, [$this]);

            $this->make($bootstrapper)->bootstrap($this);

            $this['events']->fire('bootstrapped: '.$bootstrapper, [$this]);
        }
    }

    /**
     * Register a callback to run after loading the environment.
     *
     * @param  \Closure  $callback
     * @return void
     */
    public function afterLoadingEnvironment(Closure $callback)
    {
        return $this->afterBootstrapping(
            LoadEnvironmentVariables::class, $callback
        );
    }

    /**
     * Register a callback to run before a bootstrapper.
     *
     * @param  string  $bootstrapper
     * @param  Closure  $callback
     * @return void
     */
    public function beforeBootstrapping($bootstrapper, Closure $callback)
    {
        $this['events']->listen('bootstrapping: '.$bootstrapper, $callback);
    }

    /**
     * Register a callback to run after a bootstrapper.
     *
     * @param  string  $bootstrapper
     * @param  Closure  $callback
     * @return void
     */
    public function afterBootstrapping($bootstrapper, Closure $callback)
    {
        $this['events']->listen('bootstrapped: '.$bootstrapper, $callback);
    }

    /**
     * Determine if the application has been bootstrapped before.
     *
     * @return bool
     */
    public function hasBeenBootstrapped()
    {
        return $this->hasBeenBootstrapped;
    }

    /**
     * Set the base path for the application.
     *
     * @param  string  $basePath
     * @return $this
     */
    public function setBasePath($basePath)
    {
        $this->basePath = rtrim($basePath, '\/');

        $this->bindPathsInContainer();

        return $this;
    }

    /**
     * Bind all of the application paths in the container.
     *
     * @return void
     */
    protected function bindPathsInContainer()
    {
        $this->instance('path', $this->path());
        $this->instance('path.base', $this->basePath());
        $this->instance('path.lang', $this->langPath());
        $this->instance('path.config', $this->configPath());
        $this->instance('path.public', $this->publicPath());
        $this->instance('path.storage', $this->storagePath());
        $this->instance('path.database', $this->databasePath());
        $this->instance('path.resources', $this->resourcePath());
        $this->instance('path.bootstrap', $this->bootstrapPath());
    }

    /**
     * Get the path to the application "app" directory.
     *
     * @param string $path Optionally, a path to append to the app path
     * @return string
     */
    public function path($path = '')
    {
        return $this->basePath.DIRECTORY_SEPARATOR.'app'.($path ? DIRECTORY_SEPARATOR.$path : $path);
    }

    /**
     * Get the base path of the Laravel installation.
     *
     * @param string $path Optionally, a path to append to the base path
     * @return string
     */
    public function basePath($path = '')
    {
        return $this->basePath.($path ? DIRECTORY_SEPARATOR.$path : $path);
    }

    /**
     * Get the path to the bootstrap directory.
     *
     * @param string $path Optionally, a path to append to the bootstrap path
     * @return string
     */
    public function bootstrapPath($path = '')
    {
        return $this->basePath.DIRECTORY_SEPARATOR.'bootstrap'.($path ? DIRECTORY_SEPARATOR.$path : $path);
    }

    /**
     * Get the path to the application configuration files.
     *
     * @param string $path Optionally, a path to append to the config path
     * @return string
     */
    public function configPath($path = '')
    {
        return $this->basePath.DIRECTORY_SEPARATOR.'config'.($path ? DIRECTORY_SEPARATOR.$path : $path);
    }

    /**
     * Get the path to the database directory.
     *
     * @param string $path Optionally, a path to append to the database path
     * @return string
     */
    public function databasePath($path = '')
    {
        return ($this->databasePath ?: $this->basePath.DIRECTORY_SEPARATOR.'database').($path ? DIRECTORY_SEPARATOR.$path : $path);
    }

    /**
     * Set the database directory.
     *
     * @param  string  $path
     * @return $this
     */
    public function useDatabasePath($path)
    {
        $this->databasePath = $path;

        $this->instance('path.database', $path);

        return $this;
    }

    /**
     * Get the path to the language files.
     *
     * @return string
     */
    public function langPath()
    {
        return $this->resourcePath().DIRECTORY_SEPARATOR.'lang';
    }

    /**
     * Get the path to the public / web directory.
     *
     * @return string
     */
    public function publicPath()
    {
        return $this->basePath.DIRECTORY_SEPARATOR.'public';
    }

    /**
     * Get the path to the storage directory.
     *
     * @return string
     */
    public function storagePath()
    {
        return $this->storagePath ?: $this->basePath.DIRECTORY_SEPARATOR.'storage';
    }

    /**
     * Set the storage directory.
     *
     * @param  string  $path
     * @return $this
     */
    public function useStoragePath($path)
    {
        $this->storagePath = $path;

        $this->instance('path.storage', $path);

        return $this;
    }

    /**
     * Get the path to the resources directory.
     *
     * @param  string  $path
     * @return string
     */
    public function resourcePath($path = '')
    {
        return $this->basePath.DIRECTORY_SEPARATOR.'resources'.($path ? DIRECTORY_SEPARATOR.$path : $path);
    }

    /**
     * Get the path to the environment file directory.
     *
     * @return string
     */
    public function environmentPath()
    {
        return $this->environmentPath ?: $this->basePath;
    }

    /**
     * Set the directory for the environment file.
     *
     * @param  string  $path
     * @return $this
     */
    public function useEnvironmentPath($path)
    {
        $this->environmentPath = $path;

        return $this;
    }

    /**
     * Set the environment file to be loaded during bootstrapping.
     *
     * @param  string  $file
     * @return $this
     */
    public function loadEnvironmentFrom($file)
    {
        $this->environmentFile = $file;

        return $this;
    }

    /**
     * Get the environment file the application is using.
     *
     * @return string
     */
    public function environmentFile()
    {
        return $this->environmentFile ?: '.env';
    }

    /**
     * Get the fully qualified path to the environment file.
     *
     * @return string
     */
    public function environmentFilePath()
    {
        return $this->environmentPath().'/'.$this->environmentFile();
    }

    /**
     * Get or check the current application environment.
     *
     * @return string|bool
     */
    public function environment()
    {
        if (func_num_args() > 0) {
            $patterns = is_array(func_get_arg(0)) ? func_get_arg(0) : func_get_args();

            foreach ($patterns as $pattern) {
                if (Str::is($pattern, $this['env'])) {
                    return true;
                }
            }

            return false;
        }

        return $this['env'];
    }

    /**
     * Determine if application is in local environment.
     *
     * @return bool
     */
    public function isLocal()
    {
        return $this['env'] == 'local';
    }

    /**
     * Detect the application's current environment.
     *
     * @param  \Closure  $callback
     * @return string
     */
    public function detectEnvironment(Closure $callback)
    {
        $args = isset($_SERVER['argv']) ? $_SERVER['argv'] : null;

        return $this['env'] = (new EnvironmentDetector())->detect($callback, $args);
    }

    /**
     * Determine if we are running in the console.
     *
     * @return bool
     */
    public function runningInConsole()
    {
        return php_sapi_name() == 'cli' || php_sapi_name() == 'phpdbg';
    }

    /**
     * Determine if we are running unit tests.
     *
     * @return bool
     */
    public function runningUnitTests()
    {
        return $this['env'] == 'testing';
    }

    /**
     * Register all of the configured providers.
     *
     * @return void
     */
    public function registerConfiguredProviders()
    {
        (new ProviderRepository($this, new Filesystem, $this->getCachedServicesPath()))
                    ->load($this->config['app.providers']);
    }

    /**
     * Register a service provider with the application.
     *
     * @param  \Illuminate\Support\ServiceProvider|string  $provider
     * @param  array  $options
     * @param  bool   $force
     * @return \Illuminate\Support\ServiceProvider
     */
    public function register($provider, $options = [], $force = false)
    {
        if (($registered = $this->getProvider($provider)) && ! $force) {
            return $registered;
        }

        // If the given "provider" is a string, we will resolve it, passing in the
        // application instance automatically for the developer. This is simply
        // a more convenient way of specifying your service provider classes.
        if (is_string($provider)) {
            $provider = $this->resolveProvider($provider);
        }

        if (method_exists($provider, 'register')) {
            $provider->register();
        }

        $this->markAsRegistered($provider);

        // If the application has already booted, we will call this boot method on
        // the provider class so it has an opportunity to do its boot logic and
        // will be ready for any usage by this developer's application logic.
        if ($this->booted) {
            $this->bootProvider($provider);
        }

        return $provider;
    }

    /**
     * Get the registered service provider instance if it exists.
     *
     * @param  \Illuminate\Support\ServiceProvider|string  $provider
     * @return \Illuminate\Support\ServiceProvider|null
     */
    public function getProvider($provider)
    {
        $name = is_string($provider) ? $provider : get_class($provider);

        return Arr::first($this->serviceProviders, function ($value) use ($name) {
            return $value instanceof $name;
        });
    }

    /**
     * Resolve a service provider instance from the class name.
     *
     * @param  string  $provider
     * @return \Illuminate\Support\ServiceProvider
     */
    public function resolveProvider($provider)
    {
        return new $provider($this);
    }

    /**
     * Mark the given provider as registered.
     *
     * @param  \Illuminate\Support\ServiceProvider  $provider
     * @return void
     */
    protected function markAsRegistered($provider)
    {
        $this->serviceProviders[] = $provider;

        $this->loadedProviders[get_class($provider)] = true;
    }

    /**
     * Load and boot all of the remaining deferred providers.
     *
     * @return void
     */
    public function loadDeferredProviders()
    {
        // We will simply spin through each of the deferred providers and register each
        // one and boot them if the application has booted. This should make each of
        // the remaining services available to this application for immediate use.
        foreach ($this->deferredServices as $service => $provider) {
            $this->loadDeferredProvider($service);
        }

        $this->deferredServices = [];
    }

    /**
     * Load the provider for a deferred service.
     *
     * @param  string  $service
     * @return void
     */
    public function loadDeferredProvider($service)
    {
        if (! isset($this->deferredServices[$service])) {
            return;
        }

        $provider = $this->deferredServices[$service];

        // If the service provider has not already been loaded and registered we can
        // register it with the application and remove the service from this list
        // of deferred services, since it will already be loaded on subsequent.
        if (! isset($this->loadedProviders[$provider])) {
            $this->registerDeferredProvider($provider, $service);
        }
    }

    /**
     * Register a deferred provider and service.
     *
     * @param  string  $provider
     * @param  string  $service
     * @return void
     */
    public function registerDeferredProvider($provider, $service = null)
    {
        // Once the provider that provides the deferred service has been registered we
        // will remove it from our local list of the deferred services with related
        // providers so that this container does not try to resolve it out again.
        if ($service) {
            unset($this->deferredServices[$service]);
        }

        $this->register($instance = new $provider($this));

        if (! $this->booted) {
            $this->booting(function () use ($instance) {
                $this->bootProvider($instance);
            });
        }
    }

    /**
     * Resolve the given type from the container.
     *
     * (Overriding Container::make)
     *
     * @param  string  $abstract
     * @return mixed
     */
    public function make($abstract)
    {
        $abstract = $this->getAlias($abstract);

        if (isset($this->deferredServices[$abstract])) {
            $this->loadDeferredProvider($abstract);
        }

        return parent::make($abstract);
    }

    /**
     * Determine if the given abstract type has been bound.
     *
     * (Overriding Container::bound)
     *
     * @param  string  $abstract
     * @return bool
     */
    public function bound($abstract)
    {
        return isset($this->deferredServices[$abstract]) || parent::bound($abstract);
    }

    /**
     * Determine if the application has booted.
     *
     * @return bool
     */
    public function isBooted()
    {
        return $this->booted;
    }

    /**
     * Boot the application's service providers.
     *
     * @return void
     */
    public function boot()
    {
        if ($this->booted) {
            return;
        }

        // Once the application has booted we will also fire some "booted" callbacks
        // for any listeners that need to do work after this initial booting gets
        // finished. This is useful when ordering the boot-up processes we run.
        $this->fireAppCallbacks($this->bootingCallbacks);

        array_walk($this->serviceProviders, function ($p) {
            $this->bootProvider($p);
        });

        $this->booted = true;

        $this->fireAppCallbacks($this->bootedCallbacks);
    }

    /**
     * Boot the given service provider.
     *
     * @param  \Illuminate\Support\ServiceProvider  $provider
     * @return mixed
     */
    protected function bootProvider(ServiceProvider $provider)
    {
        if (method_exists($provider, 'boot')) {
            return $this->call([$provider, 'boot']);
        }
    }

    /**
     * Register a new boot listener.
     *
     * @param  mixed  $callback
     * @return void
     */
    public function booting($callback)
    {
        $this->bootingCallbacks[] = $callback;
    }

    /**
     * Register a new "booted" listener.
     *
     * @param  mixed  $callback
     * @return void
     */
    public function booted($callback)
    {
        $this->bootedCallbacks[] = $callback;

        if ($this->isBooted()) {
            $this->fireAppCallbacks([$callback]);
        }
    }

    /**
     * Call the booting callbacks for the application.
     *
     * @param  array  $callbacks
     * @return void
     */
    protected function fireAppCallbacks(array $callbacks)
    {
        foreach ($callbacks as $callback) {
            call_user_func($callback, $this);
        }
    }

    /**
     * {@inheritdoc}
     */
    public function handle(SymfonyRequest $request, $type = self::MASTER_REQUEST, $catch = true)
    {
        return $this[HttpKernelContract::class]->handle(Request::createFromBase($request));
    }

    /**
     * Determine if middleware has been disabled for the application.
     *
     * @return bool
     */
    public function shouldSkipMiddleware()
    {
        return $this->bound('middleware.disable') &&
               $this->make('middleware.disable') === true;
    }

    /**
     * Get the path to the cached services.php file.
     *
     * @return string
     */
    public function getCachedServicesPath()
    {
        return $this->bootstrapPath().'/cache/services.php';
    }

    /**
     * Determine if the application configuration is cached.
     *
     * @return bool
     */
    public function configurationIsCached()
    {
        return file_exists($this->getCachedConfigPath());
    }

    /**
     * Get the path to the configuration cache file.
     *
     * @return string
     */
    public function getCachedConfigPath()
    {
        return $this->bootstrapPath().'/cache/config.php';
    }

    /**
     * Determine if the application routes are cached.
     *
     * @return bool
     */
    public function routesAreCached()
    {
        return $this['files']->exists($this->getCachedRoutesPath());
    }

    /**
     * Get the path to the routes cache file.
     *
     * @return string
     */
    public function getCachedRoutesPath()
    {
        return $this->bootstrapPath().'/cache/routes.php';
    }

    /**
     * Determine if the application is currently down for maintenance.
     *
     * @return bool
     */
    public function isDownForMaintenance()
    {
        return file_exists($this->storagePath().'/framework/down');
    }

    /**
     * Throw an HttpException with the given data.
     *
     * @param  int     $code
     * @param  string  $message
     * @param  array   $headers
     * @return void
     *
     * @throws \Symfony\Component\HttpKernel\Exception\HttpException
     */
    public function abort($code, $message = '', array $headers = [])
    {
        if ($code == 404) {
            throw new NotFoundHttpException($message);
        }

        throw new HttpException($code, $message, null, $headers);
    }

    /**
     * Register a terminating callback with the application.
     *
     * @param  \Closure  $callback
     * @return $this
     */
    public function terminating(Closure $callback)
    {
        $this->terminatingCallbacks[] = $callback;

        return $this;
    }

    /**
     * Terminate the application.
     *
     * @return void
     */
    public function terminate()
    {
        foreach ($this->terminatingCallbacks as $terminating) {
            $this->call($terminating);
        }
    }

    /**
     * Get the service providers that have been loaded.
     *
     * @return array
     */
    public function getLoadedProviders()
    {
        return $this->loadedProviders;
    }

    /**
     * Get the application's deferred services.
     *
     * @return array
     */
    public function getDeferredServices()
    {
        return $this->deferredServices;
    }

    /**
     * Set the application's deferred services.
     *
     * @param  array  $services
     * @return void
     */
    public function setDeferredServices(array $services)
    {
        $this->deferredServices = $services;
    }

    /**
     * Add an array of services to the application's deferred services.
     *
     * @param  array  $services
     * @return void
     */
    public function addDeferredServices(array $services)
    {
        $this->deferredServices = array_merge($this->deferredServices, $services);
    }

    /**
     * Determine if the given service is a deferred service.
     *
     * @param  string  $service
     * @return bool
     */
    public function isDeferredService($service)
    {
        return isset($this->deferredServices[$service]);
    }

    /**
     * Configure the real-time facade namespace.
     *
     * @param  string  $namespace
     * @return void
     */
    public function provideFacades($namespace)
    {
        AliasLoader::setFacadeNamespace($namespace);
    }

    /**
     * Define a callback to be used to configure Monolog.
     *
     * @param  callable  $callback
     * @return $this
     */
    public function configureMonologUsing(callable $callback)
    {
        $this->monologConfigurator = $callback;

        return $this;
    }

    /**
     * Determine if the application has a custom Monolog configurator.
     *
     * @return bool
     */
    public function hasMonologConfigurator()
    {
        return ! is_null($this->monologConfigurator);
    }

    /**
     * Get the custom Monolog configurator for the application.
     *
     * @return callable
     */
    public function getMonologConfigurator()
    {
        return $this->monologConfigurator;
    }

    /**
     * Get the current application locale.
     *
     * @return string
     */
    public function getLocale()
    {
        return $this['config']->get('app.locale');
    }

    /**
     * Set the current application locale.
     *
     * @param  string  $locale
     * @return void
     */
    public function setLocale($locale)
    {
        $this['config']->set('app.locale', $locale);

        $this['translator']->setLocale($locale);

        $this['events']->dispatch(new Events\LocaleUpdated($locale));
    }

    /**
     * Determine if application locale is the given locale.
     *
     * @param  string  $locale
     * @return bool
     */
    public function isLocale($locale)
    {
        return $this->getLocale() == $locale;
    }

    /**
     * Register the core class aliases in the container.
     *
     * @return void
     */
    public function registerCoreContainerAliases()
    {
        $aliases = [
            'app'                  => [\Illuminate\Foundation\Application::class, \Illuminate\Contracts\Container\Container::class, \Illuminate\Contracts\Foundation\Application::class],
            'auth'                 => [\Illuminate\Auth\AuthManager::class, \Illuminate\Contracts\Auth\Factory::class],
            'auth.driver'          => [\Illuminate\Contracts\Auth\Guard::class],
            'blade.compiler'       => [\Illuminate\View\Compilers\BladeCompiler::class],
            'cache'                => [\Illuminate\Cache\CacheManager::class, \Illuminate\Contracts\Cache\Factory::class],
            'cache.store'          => [\Illuminate\Cache\Repository::class, \Illuminate\Contracts\Cache\Repository::class],
            'config'               => [\Illuminate\Config\Repository::class, \Illuminate\Contracts\Config\Repository::class],
            'cookie'               => [\Illuminate\Cookie\CookieJar::class, \Illuminate\Contracts\Cookie\Factory::class, \Illuminate\Contracts\Cookie\QueueingFactory::class],
            'encrypter'            => [\Illuminate\Encryption\Encrypter::class, \Illuminate\Contracts\Encryption\Encrypter::class],
            'db'                   => [\Illuminate\Database\DatabaseManager::class],
            'db.connection'        => [\Illuminate\Database\Connection::class, \Illuminate\Database\ConnectionInterface::class],
            'events'               => [\Illuminate\Events\Dispatcher::class, \Illuminate\Contracts\Events\Dispatcher::class],
            'files'                => [\Illuminate\Filesystem\Filesystem::class],
            'filesystem'           => [\Illuminate\Filesystem\FilesystemManager::class, \Illuminate\Contracts\Filesystem\Factory::class],
            'filesystem.disk'      => [\Illuminate\Contracts\Filesystem\Filesystem::class],
            'filesystem.cloud'     => [\Illuminate\Contracts\Filesystem\Cloud::class],
            'hash'                 => [\Illuminate\Contracts\Hashing\Hasher::class],
            'translator'           => [\Illuminate\Translation\Translator::class, \Illuminate\Contracts\Translation\Translator::class],
            'log'                  => [\Illuminate\Log\Writer::class, \Illuminate\Contracts\Logging\Log::class, \Psr\Log\LoggerInterface::class],
            'mailer'               => [\Illuminate\Mail\Mailer::class, \Illuminate\Contracts\Mail\Mailer::class, \Illuminate\Contracts\Mail\MailQueue::class],
            'auth.password'        => [\Illuminate\Auth\Passwords\PasswordBrokerManager::class, \Illuminate\Contracts\Auth\PasswordBrokerFactory::class],
            'auth.password.broker' => [\Illuminate\Auth\Passwords\PasswordBroker::class, \Illuminate\Contracts\Auth\PasswordBroker::class],
            'queue'                => [\Illuminate\Queue\QueueManager::class, \Illuminate\Contracts\Queue\Factory::class, \Illuminate\Contracts\Queue\Monitor::class],
            'queue.connection'     => [\Illuminate\Contracts\Queue\Queue::class],
            'queue.failer'         => [\Illuminate\Queue\Failed\FailedJobProviderInterface::class],
            'redirect'             => [\Illuminate\Routing\Redirector::class],
            'redis'                => [\Illuminate\Redis\RedisManager::class, \Illuminate\Contracts\Redis\Factory::class],
            'request'              => [\Illuminate\Http\Request::class, \Symfony\Component\HttpFoundation\Request::class],
            'router'               => [\Illuminate\Routing\Router::class, \Illuminate\Contracts\Routing\Registrar::class, \Illuminate\Contracts\Routing\BindingRegistrar::class],
            'session'              => [\Illuminate\Session\SessionManager::class],
            'session.store'        => [\Illuminate\Session\Store::class, \Illuminate\Contracts\Session\Session::class],
            'url'                  => [\Illuminate\Routing\UrlGenerator::class, \Illuminate\Contracts\Routing\UrlGenerator::class],
            'validator'            => [\Illuminate\Validation\Factory::class, \Illuminate\Contracts\Validation\Factory::class],
            'view'                 => [\Illuminate\View\Factory::class, \Illuminate\Contracts\View\Factory::class],
        ];

        foreach ($aliases as $key => $aliases) {
            foreach ($aliases as $alias) {
                $this->alias($key, $alias);
            }
        }
    }

    /**
     * Flush the container of all bindings and resolved instances.
     *
     * @return void
     */
    public function flush()
    {
        parent::flush();

        $this->loadedProviders = [];
    }

    /**
     * Get the application namespace.
     *
     * @return string
     *
     * @throws \RuntimeException
     */
    public function getNamespace()
    {
        if (! is_null($this->namespace)) {
            return $this->namespace;
        }

        $composer = json_decode(file_get_contents(base_path('composer.json')), true);

        foreach ((array) data_get($composer, 'autoload.psr-4') as $namespace => $path) {
            foreach ((array) $path as $pathChoice) {
                if (realpath(app_path()) == realpath(base_path().'/'.$pathChoice)) {
                    return $this->namespace = $namespace;
                }
            }
        }

        throw new RuntimeException('Unable to detect application namespace.');
    }
}<|MERGE_RESOLUTION|>--- conflicted
+++ resolved
@@ -28,11 +28,7 @@
      *
      * @var string
      */
-<<<<<<< HEAD
     const VERSION = '5.5-dev';
-=======
-    const VERSION = '5.4.17';
->>>>>>> f7675d59
 
     /**
      * The base path for the Laravel installation.
