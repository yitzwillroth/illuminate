<?php

namespace Illuminate\Foundation;

use Closure;
use RuntimeException;
use Illuminate\Support\Arr;
use Illuminate\Support\Str;
use Illuminate\Http\Request;
use Illuminate\Container\Container;
use Illuminate\Filesystem\Filesystem;
use Illuminate\Support\ServiceProvider;
use Illuminate\Events\EventServiceProvider;
use Illuminate\Routing\RoutingServiceProvider;
use Symfony\Component\HttpKernel\HttpKernelInterface;
use Symfony\Component\HttpKernel\Exception\HttpException;
use Symfony\Component\HttpFoundation\Request as SymfonyRequest;
use Symfony\Component\HttpKernel\Exception\NotFoundHttpException;
use Illuminate\Contracts\Foundation\Application as ApplicationContract;

class Application extends Container implements ApplicationContract, HttpKernelInterface
{
    /**
     * The Laravel framework version.
     *
     * @var string
     */
<<<<<<< HEAD
    const VERSION = '5.2-dev';
=======
    const VERSION = '5.1.2 (LTS)';
>>>>>>> 17a5a5a7

    /**
     * The base path for the Laravel installation.
     *
     * @var string
     */
    protected $basePath;

    /**
     * Indicates if the application has been bootstrapped before.
     *
     * @var bool
     */
    protected $hasBeenBootstrapped = false;

    /**
     * Indicates if the application has "booted".
     *
     * @var bool
     */
    protected $booted = false;

    /**
     * The array of booting callbacks.
     *
     * @var array
     */
    protected $bootingCallbacks = [];

    /**
     * The array of booted callbacks.
     *
     * @var array
     */
    protected $bootedCallbacks = [];

    /**
     * The array of terminating callbacks.
     *
     * @var array
     */
    protected $terminatingCallbacks = [];

    /**
     * All of the registered service providers.
     *
     * @var array
     */
    protected $serviceProviders = [];

    /**
     * The names of the loaded service providers.
     *
     * @var array
     */
    protected $loadedProviders = [];

    /**
     * The deferred services and their providers.
     *
     * @var array
     */
    protected $deferredServices = [];

    /**
     * A custom callback used to configure Monolog.
     *
     * @var callable|null
     */
    protected $monologConfigurator;

    /**
     * The custom database path defined by the developer.
     *
     * @var string
     */
    protected $databasePath;

    /**
     * The custom storage path defined by the developer.
     *
     * @var string
     */
    protected $storagePath;

    /**
     * The custom environment path defined by the developer.
     *
     * @var string
     */
    protected $environmentPath;

    /**
     * The environment file to load during bootstrapping.
     *
     * @var string
     */
    protected $environmentFile = '.env';

    /**
     * The application namespace.
     *
     * @var string
     */
    protected $namespace = null;

    /**
     * Create a new Illuminate application instance.
     *
     * @param  string|null  $basePath
     * @return void
     */
    public function __construct($basePath = null)
    {
        $this->registerBaseBindings();

        $this->registerBaseServiceProviders();

        $this->registerCoreContainerAliases();

        if ($basePath) {
            $this->setBasePath($basePath);
        }
    }

    /**
     * Get the version number of the application.
     *
     * @return string
     */
    public function version()
    {
        return static::VERSION;
    }

    /**
     * Register the basic bindings into the container.
     *
     * @return void
     */
    protected function registerBaseBindings()
    {
        static::setInstance($this);

        $this->instance('app', $this);

        $this->instance('Illuminate\Container\Container', $this);
    }

    /**
     * Register all of the base service providers.
     *
     * @return void
     */
    protected function registerBaseServiceProviders()
    {
        $this->register(new EventServiceProvider($this));

        $this->register(new RoutingServiceProvider($this));
    }

    /**
     * Run the given array of bootstrap classes.
     *
     * @param  array  $bootstrappers
     * @return void
     */
    public function bootstrapWith(array $bootstrappers)
    {
        $this->hasBeenBootstrapped = true;

        foreach ($bootstrappers as $bootstrapper) {
            $this['events']->fire('bootstrapping: '.$bootstrapper, [$this]);

            $this->make($bootstrapper)->bootstrap($this);

            $this['events']->fire('bootstrapped: '.$bootstrapper, [$this]);
        }
    }

    /**
     * Register a callback to run after loading the environment.
     *
     * @param  \Closure  $callback
     * @return void
     */
    public function afterLoadingEnvironment(Closure $callback)
    {
        return $this->afterBootstrapping(
            'Illuminate\Foundation\Bootstrap\DetectEnvironment', $callback
        );
    }

    /**
     * Register a callback to run before a bootstrapper.
     *
     * @param  string  $bootstrapper
     * @param  Closure  $callback
     * @return void
     */
    public function beforeBootstrapping($bootstrapper, Closure $callback)
    {
        $this['events']->listen('bootstrapping: '.$bootstrapper, $callback);
    }

    /**
     * Register a callback to run after a bootstrapper.
     *
     * @param  string  $bootstrapper
     * @param  Closure  $callback
     * @return void
     */
    public function afterBootstrapping($bootstrapper, Closure $callback)
    {
        $this['events']->listen('bootstrapped: '.$bootstrapper, $callback);
    }

    /**
     * Determine if the application has been bootstrapped before.
     *
     * @return bool
     */
    public function hasBeenBootstrapped()
    {
        return $this->hasBeenBootstrapped;
    }

    /**
     * Set the base path for the application.
     *
     * @param  string  $basePath
     * @return $this
     */
    public function setBasePath($basePath)
    {
        $this->basePath = rtrim($basePath, '\/');

        $this->bindPathsInContainer();

        return $this;
    }

    /**
     * Bind all of the application paths in the container.
     *
     * @return void
     */
    protected function bindPathsInContainer()
    {
        $this->instance('path', $this->path());

        foreach (['base', 'config', 'database', 'lang', 'public', 'storage'] as $path) {
            $this->instance('path.'.$path, $this->{$path.'Path'}());
        }
    }

    /**
     * Get the path to the application "app" directory.
     *
     * @return string
     */
    public function path()
    {
        return $this->basePath.DIRECTORY_SEPARATOR.'app';
    }

    /**
     * Get the base path of the Laravel installation.
     *
     * @return string
     */
    public function basePath()
    {
        return $this->basePath;
    }

    /**
     * Get the path to the application configuration files.
     *
     * @return string
     */
    public function configPath()
    {
        return $this->basePath.DIRECTORY_SEPARATOR.'config';
    }

    /**
     * Get the path to the database directory.
     *
     * @return string
     */
    public function databasePath()
    {
        return $this->databasePath ?: $this->basePath.DIRECTORY_SEPARATOR.'database';
    }

    /**
     * Set the database directory.
     *
     * @param  string  $path
     * @return $this
     */
    public function useDatabasePath($path)
    {
        $this->databasePath = $path;

        $this->instance('path.database', $path);

        return $this;
    }

    /**
     * Get the path to the language files.
     *
     * @return string
     */
    public function langPath()
    {
        return $this->basePath.DIRECTORY_SEPARATOR.'resources'.DIRECTORY_SEPARATOR.'lang';
    }

    /**
     * Get the path to the public / web directory.
     *
     * @return string
     */
    public function publicPath()
    {
        return $this->basePath.DIRECTORY_SEPARATOR.'public';
    }

    /**
     * Get the path to the storage directory.
     *
     * @return string
     */
    public function storagePath()
    {
        return $this->storagePath ?: $this->basePath.DIRECTORY_SEPARATOR.'storage';
    }

    /**
     * Set the storage directory.
     *
     * @param  string  $path
     * @return $this
     */
    public function useStoragePath($path)
    {
        $this->storagePath = $path;

        $this->instance('path.storage', $path);

        return $this;
    }

    /**
     * Get the path to the environment file directory.
     *
     * @return string
     */
    public function environmentPath()
    {
        return $this->environmentPath ?: $this->basePath;
    }

    /**
     * Set the directory for the environment file.
     *
     * @param  string  $path
     * @return $this
     */
    public function useEnvironmentPath($path)
    {
        $this->environmentPath = $path;

        return $this;
    }

    /**
     * Set the environment file to be loaded during bootstrapping.
     *
     * @param  string  $file
     * @return $this
     */
    public function loadEnvironmentFrom($file)
    {
        $this->environmentFile = $file;

        return $this;
    }

    /**
     * Get the environment file the application is using.
     *
     * @return string
     */
    public function environmentFile()
    {
        return $this->environmentFile ?: '.env';
    }

    /**
     * Get or check the current application environment.
     *
     * @param  mixed
     * @return string
     */
    public function environment()
    {
        if (func_num_args() > 0) {
            $patterns = is_array(func_get_arg(0)) ? func_get_arg(0) : func_get_args();

            foreach ($patterns as $pattern) {
                if (Str::is($pattern, $this['env'])) {
                    return true;
                }
            }

            return false;
        }

        return $this['env'];
    }

    /**
     * Determine if application is in local environment.
     *
     * @return bool
     */
    public function isLocal()
    {
        return $this['env'] == 'local';
    }

    /**
     * Detect the application's current environment.
     *
     * @param  \Closure  $callback
     * @return string
     */
    public function detectEnvironment(Closure $callback)
    {
        $args = isset($_SERVER['argv']) ? $_SERVER['argv'] : null;

        return $this['env'] = (new EnvironmentDetector())->detect($callback, $args);
    }

    /**
     * Determine if we are running in the console.
     *
     * @return bool
     */
    public function runningInConsole()
    {
        return php_sapi_name() == 'cli';
    }

    /**
     * Determine if we are running unit tests.
     *
     * @return bool
     */
    public function runningUnitTests()
    {
        return $this['env'] == 'testing';
    }

    /**
     * Register all of the configured providers.
     *
     * @return void
     */
    public function registerConfiguredProviders()
    {
        $manifestPath = $this->getCachedServicesPath();

        (new ProviderRepository($this, new Filesystem, $manifestPath))
                    ->load($this->config['app.providers']);
    }

    /**
     * Register a service provider with the application.
     *
     * @param  \Illuminate\Support\ServiceProvider|string  $provider
     * @param  array  $options
     * @param  bool   $force
     * @return \Illuminate\Support\ServiceProvider
     */
    public function register($provider, $options = [], $force = false)
    {
        if ($registered = $this->getProvider($provider) && !$force) {
            return $registered;
        }

        // If the given "provider" is a string, we will resolve it, passing in the
        // application instance automatically for the developer. This is simply
        // a more convenient way of specifying your service provider classes.
        if (is_string($provider)) {
            $provider = $this->resolveProviderClass($provider);
        }

        $provider->register();

        // Once we have registered the service we will iterate through the options
        // and set each of them on the application so they will be available on
        // the actual loading of the service objects and for developer usage.
        foreach ($options as $key => $value) {
            $this[$key] = $value;
        }

        $this->markAsRegistered($provider);

        // If the application has already booted, we will call this boot method on
        // the provider class so it has an opportunity to do its boot logic and
        // will be ready for any usage by the developer's application logics.
        if ($this->booted) {
            $this->bootProvider($provider);
        }

        return $provider;
    }

    /**
     * Get the registered service provider instance if it exists.
     *
     * @param  \Illuminate\Support\ServiceProvider|string  $provider
     * @return \Illuminate\Support\ServiceProvider|null
     */
    public function getProvider($provider)
    {
        $name = is_string($provider) ? $provider : get_class($provider);

        return Arr::first($this->serviceProviders, function ($key, $value) use ($name) {
            return $value instanceof $name;
        });
    }

    /**
     * Resolve a service provider instance from the class name.
     *
     * @param  string  $provider
     * @return \Illuminate\Support\ServiceProvider
     */
    public function resolveProviderClass($provider)
    {
        return new $provider($this);
    }

    /**
     * Mark the given provider as registered.
     *
     * @param  \Illuminate\Support\ServiceProvider  $provider
     * @return void
     */
    protected function markAsRegistered($provider)
    {
        $this['events']->fire($class = get_class($provider), [$provider]);

        $this->serviceProviders[] = $provider;

        $this->loadedProviders[$class] = true;
    }

    /**
     * Load and boot all of the remaining deferred providers.
     *
     * @return void
     */
    public function loadDeferredProviders()
    {
        // We will simply spin through each of the deferred providers and register each
        // one and boot them if the application has booted. This should make each of
        // the remaining services available to this application for immediate use.
        foreach ($this->deferredServices as $service => $provider) {
            $this->loadDeferredProvider($service);
        }

        $this->deferredServices = [];
    }

    /**
     * Load the provider for a deferred service.
     *
     * @param  string  $service
     * @return void
     */
    public function loadDeferredProvider($service)
    {
        if (!isset($this->deferredServices[$service])) {
            return;
        }

        $provider = $this->deferredServices[$service];

        // If the service provider has not already been loaded and registered we can
        // register it with the application and remove the service from this list
        // of deferred services, since it will already be loaded on subsequent.
        if (!isset($this->loadedProviders[$provider])) {
            $this->registerDeferredProvider($provider, $service);
        }
    }

    /**
     * Register a deferred provider and service.
     *
     * @param  string  $provider
     * @param  string  $service
     * @return void
     */
    public function registerDeferredProvider($provider, $service = null)
    {
        // Once the provider that provides the deferred service has been registered we
        // will remove it from our local list of the deferred services with related
        // providers so that this container does not try to resolve it out again.
        if ($service) {
            unset($this->deferredServices[$service]);
        }

        $this->register($instance = new $provider($this));

        if (!$this->booted) {
            $this->booting(function () use ($instance) {
                $this->bootProvider($instance);
            });
        }
    }

    /**
     * Resolve the given type from the container.
     *
     * (Overriding Container::make)
     *
     * @param  string  $abstract
     * @param  array   $parameters
     * @return mixed
     */
    public function make($abstract, array $parameters = [])
    {
        $abstract = $this->getAlias($abstract);

        if (isset($this->deferredServices[$abstract])) {
            $this->loadDeferredProvider($abstract);
        }

        return parent::make($abstract, $parameters);
    }

    /**
     * Determine if the given abstract type has been bound.
     *
     * (Overriding Container::bound)
     *
     * @param  string  $abstract
     * @return bool
     */
    public function bound($abstract)
    {
        return isset($this->deferredServices[$abstract]) || parent::bound($abstract);
    }

    /**
     * Determine if the application has booted.
     *
     * @return bool
     */
    public function isBooted()
    {
        return $this->booted;
    }

    /**
     * Boot the application's service providers.
     *
     * @return void
     */
    public function boot()
    {
        if ($this->booted) {
            return;
        }

        // Once the application has booted we will also fire some "booted" callbacks
        // for any listeners that need to do work after this initial booting gets
        // finished. This is useful when ordering the boot-up processes we run.
        $this->fireAppCallbacks($this->bootingCallbacks);

        array_walk($this->serviceProviders, function ($p) {
            $this->bootProvider($p);
        });

        $this->booted = true;

        $this->fireAppCallbacks($this->bootedCallbacks);
    }

    /**
     * Boot the given service provider.
     *
     * @param  \Illuminate\Support\ServiceProvider  $provider
     * @return void
     */
    protected function bootProvider(ServiceProvider $provider)
    {
        if (method_exists($provider, 'boot')) {
            return $this->call([$provider, 'boot']);
        }
    }

    /**
     * Register a new boot listener.
     *
     * @param  mixed  $callback
     * @return void
     */
    public function booting($callback)
    {
        $this->bootingCallbacks[] = $callback;
    }

    /**
     * Register a new "booted" listener.
     *
     * @param  mixed  $callback
     * @return void
     */
    public function booted($callback)
    {
        $this->bootedCallbacks[] = $callback;

        if ($this->isBooted()) {
            $this->fireAppCallbacks([$callback]);
        }
    }

    /**
     * Call the booting callbacks for the application.
     *
     * @param  array  $callbacks
     * @return void
     */
    protected function fireAppCallbacks(array $callbacks)
    {
        foreach ($callbacks as $callback) {
            call_user_func($callback, $this);
        }
    }

    /**
     * {@inheritdoc}
     */
    public function handle(SymfonyRequest $request, $type = self::MASTER_REQUEST, $catch = true)
    {
        return $this['Illuminate\Contracts\Http\Kernel']->handle(Request::createFromBase($request));
    }

    /**
     * Determine if the application configuration is cached.
     *
     * @return bool
     */
    public function configurationIsCached()
    {
        return $this['files']->exists($this->getCachedConfigPath());
    }

    /**
     * Get the path to the configuration cache file.
     *
     * @return string
     */
    public function getCachedConfigPath()
    {
        return $this->basePath().'/bootstrap/cache/config.php';
    }

    /**
     * Determine if the application routes are cached.
     *
     * @return bool
     */
    public function routesAreCached()
    {
        return $this['files']->exists($this->getCachedRoutesPath());
    }

    /**
     * Get the path to the routes cache file.
     *
     * @return string
     */
    public function getCachedRoutesPath()
    {
        return $this->basePath().'/bootstrap/cache/routes.php';
    }

    /**
     * Get the path to the cached "compiled.php" file.
     *
     * @return string
     */
    public function getCachedCompilePath()
    {
        return $this->basePath().'/bootstrap/cache/compiled.php';
    }

    /**
     * Get the path to the cached services.json file.
     *
     * @return string
     */
    public function getCachedServicesPath()
    {
        return $this->basePath().'/bootstrap/cache/services.json';
    }

    /**
     * Determine if the application is currently down for maintenance.
     *
     * @return bool
     */
    public function isDownForMaintenance()
    {
        return file_exists($this->storagePath().'/framework/down');
    }

    /**
     * Throw an HttpException with the given data.
     *
     * @param  int     $code
     * @param  string  $message
     * @param  array   $headers
     * @return void
     *
     * @throws \Symfony\Component\HttpKernel\Exception\HttpException
     */
    public function abort($code, $message = '', array $headers = [])
    {
        if ($code == 404) {
            throw new NotFoundHttpException($message);
        }

        throw new HttpException($code, $message, null, $headers);
    }

    /**
     * Register a terminating callback with the application.
     *
     * @param  \Closure  $callback
     * @return $this
     */
    public function terminating(Closure $callback)
    {
        $this->terminatingCallbacks[] = $callback;

        return $this;
    }

    /**
     * Terminate the application.
     *
     * @return void
     */
    public function terminate()
    {
        foreach ($this->terminatingCallbacks as $terminating) {
            $this->call($terminating);
        }
    }

    /**
     * Get the service providers that have been loaded.
     *
     * @return array
     */
    public function getLoadedProviders()
    {
        return $this->loadedProviders;
    }

    /**
     * Get the application's deferred services.
     *
     * @return array
     */
    public function getDeferredServices()
    {
        return $this->deferredServices;
    }

    /**
     * Set the application's deferred services.
     *
     * @param  array  $services
     * @return void
     */
    public function setDeferredServices(array $services)
    {
        $this->deferredServices = $services;
    }

    /**
     * Add an array of services to the application's deferred services.
     *
     * @param  array  $services
     * @return void
     */
    public function addDeferredServices(array $services)
    {
        $this->deferredServices = array_merge($this->deferredServices, $services);
    }

    /**
     * Determine if the given service is a deferred service.
     *
     * @param  string  $service
     * @return bool
     */
    public function isDeferredService($service)
    {
        return isset($this->deferredServices[$service]);
    }

    /**
     * Define a callback to be used to configure Monolog.
     *
     * @param  callable  $callback
     * @return $this
     */
    public function configureMonologUsing(callable $callback)
    {
        $this->monologConfigurator = $callback;

        return $this;
    }

    /**
     * Determine if the application has a custom Monolog configurator.
     *
     * @return bool
     */
    public function hasMonologConfigurator()
    {
        return !is_null($this->monologConfigurator);
    }

    /**
     * Get the custom Monolog configurator for the application.
     *
     * @return callable
     */
    public function getMonologConfigurator()
    {
        return $this->monologConfigurator;
    }

    /**
     * Get the current application locale.
     *
     * @return string
     */
    public function getLocale()
    {
        return $this['config']->get('app.locale');
    }

    /**
     * Set the current application locale.
     *
     * @param  string  $locale
     * @return void
     */
    public function setLocale($locale)
    {
        $this['config']->set('app.locale', $locale);

        $this['translator']->setLocale($locale);

        $this['events']->fire('locale.changed', [$locale]);
    }

    /**
     * Register the core class aliases in the container.
     *
     * @return void
     */
    public function registerCoreContainerAliases()
    {
        $aliases = [
            'app'                  => ['Illuminate\Foundation\Application', 'Illuminate\Contracts\Container\Container', 'Illuminate\Contracts\Foundation\Application'],
            'auth'                 => 'Illuminate\Auth\AuthManager',
            'auth.driver'          => ['Illuminate\Auth\Guard', 'Illuminate\Contracts\Auth\Guard'],
            'auth.password.tokens' => 'Illuminate\Auth\Passwords\TokenRepositoryInterface',
            'blade.compiler'       => 'Illuminate\View\Compilers\BladeCompiler',
            'cache'                => ['Illuminate\Cache\CacheManager', 'Illuminate\Contracts\Cache\Factory'],
            'cache.store'          => ['Illuminate\Cache\Repository', 'Illuminate\Contracts\Cache\Repository'],
            'config'               => ['Illuminate\Config\Repository', 'Illuminate\Contracts\Config\Repository'],
            'cookie'               => ['Illuminate\Cookie\CookieJar', 'Illuminate\Contracts\Cookie\Factory', 'Illuminate\Contracts\Cookie\QueueingFactory'],
            'encrypter'            => ['Illuminate\Encryption\Encrypter', 'Illuminate\Contracts\Encryption\Encrypter'],
            'db'                   => 'Illuminate\Database\DatabaseManager',
            'events'               => ['Illuminate\Events\Dispatcher', 'Illuminate\Contracts\Events\Dispatcher'],
            'files'                => 'Illuminate\Filesystem\Filesystem',
            'filesystem'           => ['Illuminate\Filesystem\FilesystemManager', 'Illuminate\Contracts\Filesystem\Factory'],
            'filesystem.disk'      => 'Illuminate\Contracts\Filesystem\Filesystem',
            'filesystem.cloud'     => 'Illuminate\Contracts\Filesystem\Cloud',
            'hash'                 => 'Illuminate\Contracts\Hashing\Hasher',
            'translator'           => ['Illuminate\Translation\Translator', 'Symfony\Component\Translation\TranslatorInterface'],
            'log'                  => ['Illuminate\Log\Writer', 'Illuminate\Contracts\Logging\Log', 'Psr\Log\LoggerInterface'],
            'mailer'               => ['Illuminate\Mail\Mailer', 'Illuminate\Contracts\Mail\Mailer', 'Illuminate\Contracts\Mail\MailQueue'],
            'paginator'            => 'Illuminate\Pagination\Factory',
            'auth.password'        => ['Illuminate\Auth\Passwords\PasswordBroker', 'Illuminate\Contracts\Auth\PasswordBroker'],
            'queue'                => ['Illuminate\Queue\QueueManager', 'Illuminate\Contracts\Queue\Factory', 'Illuminate\Contracts\Queue\Monitor'],
            'queue.connection'     => 'Illuminate\Contracts\Queue\Queue',
            'redirect'             => 'Illuminate\Routing\Redirector',
            'redis'                => ['Illuminate\Redis\Database', 'Illuminate\Contracts\Redis\Database'],
            'request'              => 'Illuminate\Http\Request',
            'router'               => ['Illuminate\Routing\Router', 'Illuminate\Contracts\Routing\Registrar'],
            'session'              => 'Illuminate\Session\SessionManager',
            'session.store'        => ['Illuminate\Session\Store', 'Symfony\Component\HttpFoundation\Session\SessionInterface'],
            'url'                  => ['Illuminate\Routing\UrlGenerator', 'Illuminate\Contracts\Routing\UrlGenerator'],
            'validator'            => ['Illuminate\Validation\Factory', 'Illuminate\Contracts\Validation\Factory'],
            'view'                 => ['Illuminate\View\Factory', 'Illuminate\Contracts\View\Factory'],
        ];

        foreach ($aliases as $key => $aliases) {
            foreach ((array) $aliases as $alias) {
                $this->alias($key, $alias);
            }
        }
    }

    /**
     * Flush the container of all bindings and resolved instances.
     *
     * @return void
     */
    public function flush()
    {
        parent::flush();

        $this->loadedProviders = [];
    }

    /**
     * Get the used kernel object.
     *
     * @return \Illuminate\Contracts\Console\Kernel|\Illuminate\Contracts\Http\Kernel
     */
    protected function getKernel()
    {
        $kernelContract = $this->runningInConsole()
                    ? 'Illuminate\Contracts\Console\Kernel'
                    : 'Illuminate\Contracts\Http\Kernel';

        return $this->make($kernelContract);
    }

    /**
     * Get the application namespace.
     *
     * @return string
     *
     * @throws \RuntimeException
     */
    public function getNamespace()
    {
        if (!is_null($this->namespace)) {
            return $this->namespace;
        }

        $composer = json_decode(file_get_contents(base_path().'/composer.json'), true);

        foreach ((array) data_get($composer, 'autoload.psr-4') as $namespace => $path) {
            foreach ((array) $path as $pathChoice) {
                if (realpath(app_path()) == realpath(base_path().'/'.$pathChoice)) {
                    return $this->namespace = $namespace;
                }
            }
        }

        throw new RuntimeException('Unable to detect application namespace.');
    }
}<|MERGE_RESOLUTION|>--- conflicted
+++ resolved
@@ -25,11 +25,7 @@
      *
      * @var string
      */
-<<<<<<< HEAD
     const VERSION = '5.2-dev';
-=======
-    const VERSION = '5.1.2 (LTS)';
->>>>>>> 17a5a5a7
 
     /**
      * The base path for the Laravel installation.
