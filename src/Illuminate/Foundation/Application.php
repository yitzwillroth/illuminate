--- conflicted
+++ resolved
@@ -33,11 +33,7 @@
      *
      * @var string
      */
-<<<<<<< HEAD
     const VERSION = '7.x-dev';
-=======
-    const VERSION = '6.15.0';
->>>>>>> 2842924b
 
     /**
      * The base path for the Laravel installation.
