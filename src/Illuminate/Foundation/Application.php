--- conflicted
+++ resolved
@@ -35,11 +35,7 @@
      *
      * @var string
      */
-<<<<<<< HEAD
-    const VERSION = '9.0.2';
-=======
-    const VERSION = '8.83.1';
->>>>>>> bddba117
+    const VERSION = '9.1.0';
 
     /**
      * The base path for the Laravel installation.
