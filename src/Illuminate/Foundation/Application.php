<?php

namespace Illuminate\Foundation;

use Closure;
use Illuminate\Container\Container;
use Illuminate\Contracts\Foundation\Application as ApplicationContract;
use Illuminate\Contracts\Foundation\CachesConfiguration;
use Illuminate\Contracts\Foundation\CachesRoutes;
use Illuminate\Contracts\Http\Kernel as HttpKernelContract;
use Illuminate\Events\EventServiceProvider;
use Illuminate\Filesystem\Filesystem;
use Illuminate\Foundation\Bootstrap\LoadEnvironmentVariables;
use Illuminate\Foundation\Events\LocaleUpdated;
use Illuminate\Http\Request;
use Illuminate\Log\LogServiceProvider;
use Illuminate\Routing\RoutingServiceProvider;
use Illuminate\Support\Arr;
use Illuminate\Support\Collection;
use Illuminate\Support\Env;
use Illuminate\Support\ServiceProvider;
use Illuminate\Support\Str;
use RuntimeException;
use Symfony\Component\HttpFoundation\Request as SymfonyRequest;
use Symfony\Component\HttpKernel\Exception\HttpException;
use Symfony\Component\HttpKernel\Exception\NotFoundHttpException;
use Symfony\Component\HttpKernel\HttpKernelInterface;

class Application extends Container implements ApplicationContract, CachesConfiguration, CachesRoutes, HttpKernelInterface
{
    /**
     * The Laravel framework version.
     *
     * @var string
     */
<<<<<<< HEAD
    const VERSION = '8.14.0';
=======
    const VERSION = '6.20.4';
>>>>>>> 53d66bbc

    /**
     * The base path for the Laravel installation.
     *
     * @var string
     */
    protected $basePath;

    /**
     * Indicates if the application has been bootstrapped before.
     *
     * @var bool
     */
    protected $hasBeenBootstrapped = false;

    /**
     * Indicates if the application has "booted".
     *
     * @var bool
     */
    protected $booted = false;

    /**
     * The array of booting callbacks.
     *
     * @var callable[]
     */
    protected $bootingCallbacks = [];

    /**
     * The array of booted callbacks.
     *
     * @var callable[]
     */
    protected $bootedCallbacks = [];

    /**
     * The array of terminating callbacks.
     *
     * @var callable[]
     */
    protected $terminatingCallbacks = [];

    /**
     * All of the registered service providers.
     *
     * @var \Illuminate\Support\ServiceProvider[]
     */
    protected $serviceProviders = [];

    /**
     * The names of the loaded service providers.
     *
     * @var array
     */
    protected $loadedProviders = [];

    /**
     * The deferred services and their providers.
     *
     * @var array
     */
    protected $deferredServices = [];

    /**
     * The custom application path defined by the developer.
     *
     * @var string
     */
    protected $appPath;

    /**
     * The custom database path defined by the developer.
     *
     * @var string
     */
    protected $databasePath;

    /**
     * The custom storage path defined by the developer.
     *
     * @var string
     */
    protected $storagePath;

    /**
     * The custom environment path defined by the developer.
     *
     * @var string
     */
    protected $environmentPath;

    /**
     * The environment file to load during bootstrapping.
     *
     * @var string
     */
    protected $environmentFile = '.env';

    /**
     * Indicates if the application is running in the console.
     *
     * @var bool|null
     */
    protected $isRunningInConsole;

    /**
     * The application namespace.
     *
     * @var string
     */
    protected $namespace;

    /**
     * The prefixes of absolute cache paths for use during normalization.
     *
     * @var string[]
     */
    protected $absoluteCachePathPrefixes = ['/', '\\'];

    /**
     * Create a new Illuminate application instance.
     *
     * @param  string|null  $basePath
     * @return void
     */
    public function __construct($basePath = null)
    {
        if ($basePath) {
            $this->setBasePath($basePath);
        }

        $this->registerBaseBindings();
        $this->registerBaseServiceProviders();
        $this->registerCoreContainerAliases();
    }

    /**
     * Get the version number of the application.
     *
     * @return string
     */
    public function version()
    {
        return static::VERSION;
    }

    /**
     * Register the basic bindings into the container.
     *
     * @return void
     */
    protected function registerBaseBindings()
    {
        static::setInstance($this);

        $this->instance('app', $this);

        $this->instance(Container::class, $this);
        $this->singleton(Mix::class);

        $this->singleton(PackageManifest::class, function () {
            return new PackageManifest(
                new Filesystem, $this->basePath(), $this->getCachedPackagesPath()
            );
        });
    }

    /**
     * Register all of the base service providers.
     *
     * @return void
     */
    protected function registerBaseServiceProviders()
    {
        $this->register(new EventServiceProvider($this));
        $this->register(new LogServiceProvider($this));
        $this->register(new RoutingServiceProvider($this));
    }

    /**
     * Run the given array of bootstrap classes.
     *
     * @param  string[]  $bootstrappers
     * @return void
     */
    public function bootstrapWith(array $bootstrappers)
    {
        $this->hasBeenBootstrapped = true;

        foreach ($bootstrappers as $bootstrapper) {
            $this['events']->dispatch('bootstrapping: '.$bootstrapper, [$this]);

            $this->make($bootstrapper)->bootstrap($this);

            $this['events']->dispatch('bootstrapped: '.$bootstrapper, [$this]);
        }
    }

    /**
     * Register a callback to run after loading the environment.
     *
     * @param  \Closure  $callback
     * @return void
     */
    public function afterLoadingEnvironment(Closure $callback)
    {
        return $this->afterBootstrapping(
            LoadEnvironmentVariables::class, $callback
        );
    }

    /**
     * Register a callback to run before a bootstrapper.
     *
     * @param  string  $bootstrapper
     * @param  \Closure  $callback
     * @return void
     */
    public function beforeBootstrapping($bootstrapper, Closure $callback)
    {
        $this['events']->listen('bootstrapping: '.$bootstrapper, $callback);
    }

    /**
     * Register a callback to run after a bootstrapper.
     *
     * @param  string  $bootstrapper
     * @param  \Closure  $callback
     * @return void
     */
    public function afterBootstrapping($bootstrapper, Closure $callback)
    {
        $this['events']->listen('bootstrapped: '.$bootstrapper, $callback);
    }

    /**
     * Determine if the application has been bootstrapped before.
     *
     * @return bool
     */
    public function hasBeenBootstrapped()
    {
        return $this->hasBeenBootstrapped;
    }

    /**
     * Set the base path for the application.
     *
     * @param  string  $basePath
     * @return $this
     */
    public function setBasePath($basePath)
    {
        $this->basePath = rtrim($basePath, '\/');

        $this->bindPathsInContainer();

        return $this;
    }

    /**
     * Bind all of the application paths in the container.
     *
     * @return void
     */
    protected function bindPathsInContainer()
    {
        $this->instance('path', $this->path());
        $this->instance('path.base', $this->basePath());
        $this->instance('path.lang', $this->langPath());
        $this->instance('path.config', $this->configPath());
        $this->instance('path.public', $this->publicPath());
        $this->instance('path.storage', $this->storagePath());
        $this->instance('path.database', $this->databasePath());
        $this->instance('path.resources', $this->resourcePath());
        $this->instance('path.bootstrap', $this->bootstrapPath());
    }

    /**
     * Get the path to the application "app" directory.
     *
     * @param  string  $path
     * @return string
     */
    public function path($path = '')
    {
        $appPath = $this->appPath ?: $this->basePath.DIRECTORY_SEPARATOR.'app';

        return $appPath.($path ? DIRECTORY_SEPARATOR.$path : $path);
    }

    /**
     * Set the application directory.
     *
     * @param  string  $path
     * @return $this
     */
    public function useAppPath($path)
    {
        $this->appPath = $path;

        $this->instance('path', $path);

        return $this;
    }

    /**
     * Get the base path of the Laravel installation.
     *
     * @param  string  $path Optionally, a path to append to the base path
     * @return string
     */
    public function basePath($path = '')
    {
        return $this->basePath.($path ? DIRECTORY_SEPARATOR.$path : $path);
    }

    /**
     * Get the path to the bootstrap directory.
     *
     * @param  string  $path Optionally, a path to append to the bootstrap path
     * @return string
     */
    public function bootstrapPath($path = '')
    {
        return $this->basePath.DIRECTORY_SEPARATOR.'bootstrap'.($path ? DIRECTORY_SEPARATOR.$path : $path);
    }

    /**
     * Get the path to the application configuration files.
     *
     * @param  string  $path Optionally, a path to append to the config path
     * @return string
     */
    public function configPath($path = '')
    {
        return $this->basePath.DIRECTORY_SEPARATOR.'config'.($path ? DIRECTORY_SEPARATOR.$path : $path);
    }

    /**
     * Get the path to the database directory.
     *
     * @param  string  $path Optionally, a path to append to the database path
     * @return string
     */
    public function databasePath($path = '')
    {
        return ($this->databasePath ?: $this->basePath.DIRECTORY_SEPARATOR.'database').($path ? DIRECTORY_SEPARATOR.$path : $path);
    }

    /**
     * Set the database directory.
     *
     * @param  string  $path
     * @return $this
     */
    public function useDatabasePath($path)
    {
        $this->databasePath = $path;

        $this->instance('path.database', $path);

        return $this;
    }

    /**
     * Get the path to the language files.
     *
     * @return string
     */
    public function langPath()
    {
        return $this->resourcePath().DIRECTORY_SEPARATOR.'lang';
    }

    /**
     * Get the path to the public / web directory.
     *
     * @return string
     */
    public function publicPath()
    {
        return $this->basePath.DIRECTORY_SEPARATOR.'public';
    }

    /**
     * Get the path to the storage directory.
     *
     * @return string
     */
    public function storagePath()
    {
        return $this->storagePath ?: $this->basePath.DIRECTORY_SEPARATOR.'storage';
    }

    /**
     * Set the storage directory.
     *
     * @param  string  $path
     * @return $this
     */
    public function useStoragePath($path)
    {
        $this->storagePath = $path;

        $this->instance('path.storage', $path);

        return $this;
    }

    /**
     * Get the path to the resources directory.
     *
     * @param  string  $path
     * @return string
     */
    public function resourcePath($path = '')
    {
        return $this->basePath.DIRECTORY_SEPARATOR.'resources'.($path ? DIRECTORY_SEPARATOR.$path : $path);
    }

    /**
     * Get the path to the environment file directory.
     *
     * @return string
     */
    public function environmentPath()
    {
        return $this->environmentPath ?: $this->basePath;
    }

    /**
     * Set the directory for the environment file.
     *
     * @param  string  $path
     * @return $this
     */
    public function useEnvironmentPath($path)
    {
        $this->environmentPath = $path;

        return $this;
    }

    /**
     * Set the environment file to be loaded during bootstrapping.
     *
     * @param  string  $file
     * @return $this
     */
    public function loadEnvironmentFrom($file)
    {
        $this->environmentFile = $file;

        return $this;
    }

    /**
     * Get the environment file the application is using.
     *
     * @return string
     */
    public function environmentFile()
    {
        return $this->environmentFile ?: '.env';
    }

    /**
     * Get the fully qualified path to the environment file.
     *
     * @return string
     */
    public function environmentFilePath()
    {
        return $this->environmentPath().DIRECTORY_SEPARATOR.$this->environmentFile();
    }

    /**
     * Get or check the current application environment.
     *
     * @param  string|array  $environments
     * @return string|bool
     */
    public function environment(...$environments)
    {
        if (count($environments) > 0) {
            $patterns = is_array($environments[0]) ? $environments[0] : $environments;

            return Str::is($patterns, $this['env']);
        }

        return $this['env'];
    }

    /**
     * Determine if application is in local environment.
     *
     * @return bool
     */
    public function isLocal()
    {
        return $this['env'] === 'local';
    }

    /**
     * Determine if application is in production environment.
     *
     * @return bool
     */
    public function isProduction()
    {
        return $this['env'] === 'production';
    }

    /**
     * Detect the application's current environment.
     *
     * @param  \Closure  $callback
     * @return string
     */
    public function detectEnvironment(Closure $callback)
    {
        $args = $_SERVER['argv'] ?? null;

        return $this['env'] = (new EnvironmentDetector)->detect($callback, $args);
    }

    /**
     * Determine if the application is running in the console.
     *
     * @return bool
     */
    public function runningInConsole()
    {
        if ($this->isRunningInConsole === null) {
            $this->isRunningInConsole = Env::get('APP_RUNNING_IN_CONSOLE') ?? (\PHP_SAPI === 'cli' || \PHP_SAPI === 'phpdbg');
        }

        return $this->isRunningInConsole;
    }

    /**
     * Determine if the application is running unit tests.
     *
     * @return bool
     */
    public function runningUnitTests()
    {
        return $this['env'] === 'testing';
    }

    /**
     * Register all of the configured providers.
     *
     * @return void
     */
    public function registerConfiguredProviders()
    {
        $providers = Collection::make($this->config['app.providers'])
                        ->partition(function ($provider) {
                            return strpos($provider, 'Illuminate\\') === 0;
                        });

        $providers->splice(1, 0, [$this->make(PackageManifest::class)->providers()]);

        (new ProviderRepository($this, new Filesystem, $this->getCachedServicesPath()))
                    ->load($providers->collapse()->toArray());
    }

    /**
     * Register a service provider with the application.
     *
     * @param  \Illuminate\Support\ServiceProvider|string  $provider
     * @param  bool  $force
     * @return \Illuminate\Support\ServiceProvider
     */
    public function register($provider, $force = false)
    {
        if (($registered = $this->getProvider($provider)) && ! $force) {
            return $registered;
        }

        // If the given "provider" is a string, we will resolve it, passing in the
        // application instance automatically for the developer. This is simply
        // a more convenient way of specifying your service provider classes.
        if (is_string($provider)) {
            $provider = $this->resolveProvider($provider);
        }

        $provider->register();

        // If there are bindings / singletons set as properties on the provider we
        // will spin through them and register them with the application, which
        // serves as a convenience layer while registering a lot of bindings.
        if (property_exists($provider, 'bindings')) {
            foreach ($provider->bindings as $key => $value) {
                $this->bind($key, $value);
            }
        }

        if (property_exists($provider, 'singletons')) {
            foreach ($provider->singletons as $key => $value) {
                $this->singleton($key, $value);
            }
        }

        $this->markAsRegistered($provider);

        // If the application has already booted, we will call this boot method on
        // the provider class so it has an opportunity to do its boot logic and
        // will be ready for any usage by this developer's application logic.
        if ($this->isBooted()) {
            $this->bootProvider($provider);
        }

        return $provider;
    }

    /**
     * Get the registered service provider instance if it exists.
     *
     * @param  \Illuminate\Support\ServiceProvider|string  $provider
     * @return \Illuminate\Support\ServiceProvider|null
     */
    public function getProvider($provider)
    {
        return array_values($this->getProviders($provider))[0] ?? null;
    }

    /**
     * Get the registered service provider instances if any exist.
     *
     * @param  \Illuminate\Support\ServiceProvider|string  $provider
     * @return array
     */
    public function getProviders($provider)
    {
        $name = is_string($provider) ? $provider : get_class($provider);

        return Arr::where($this->serviceProviders, function ($value) use ($name) {
            return $value instanceof $name;
        });
    }

    /**
     * Resolve a service provider instance from the class name.
     *
     * @param  string  $provider
     * @return \Illuminate\Support\ServiceProvider
     */
    public function resolveProvider($provider)
    {
        return new $provider($this);
    }

    /**
     * Mark the given provider as registered.
     *
     * @param  \Illuminate\Support\ServiceProvider  $provider
     * @return void
     */
    protected function markAsRegistered($provider)
    {
        $this->serviceProviders[] = $provider;

        $this->loadedProviders[get_class($provider)] = true;
    }

    /**
     * Load and boot all of the remaining deferred providers.
     *
     * @return void
     */
    public function loadDeferredProviders()
    {
        // We will simply spin through each of the deferred providers and register each
        // one and boot them if the application has booted. This should make each of
        // the remaining services available to this application for immediate use.
        foreach ($this->deferredServices as $service => $provider) {
            $this->loadDeferredProvider($service);
        }

        $this->deferredServices = [];
    }

    /**
     * Load the provider for a deferred service.
     *
     * @param  string  $service
     * @return void
     */
    public function loadDeferredProvider($service)
    {
        if (! $this->isDeferredService($service)) {
            return;
        }

        $provider = $this->deferredServices[$service];

        // If the service provider has not already been loaded and registered we can
        // register it with the application and remove the service from this list
        // of deferred services, since it will already be loaded on subsequent.
        if (! isset($this->loadedProviders[$provider])) {
            $this->registerDeferredProvider($provider, $service);
        }
    }

    /**
     * Register a deferred provider and service.
     *
     * @param  string  $provider
     * @param  string|null  $service
     * @return void
     */
    public function registerDeferredProvider($provider, $service = null)
    {
        // Once the provider that provides the deferred service has been registered we
        // will remove it from our local list of the deferred services with related
        // providers so that this container does not try to resolve it out again.
        if ($service) {
            unset($this->deferredServices[$service]);
        }

        $this->register($instance = new $provider($this));

        if (! $this->isBooted()) {
            $this->booting(function () use ($instance) {
                $this->bootProvider($instance);
            });
        }
    }

    /**
     * Resolve the given type from the container.
     *
     * @param  string  $abstract
     * @param  array  $parameters
     * @return mixed
     */
    public function make($abstract, array $parameters = [])
    {
        $this->loadDeferredProviderIfNeeded($abstract = $this->getAlias($abstract));

        return parent::make($abstract, $parameters);
    }

    /**
     * Resolve the given type from the container.
     *
     * @param  string  $abstract
     * @param  array  $parameters
     * @param  bool  $raiseEvents
     * @return mixed
     */
    protected function resolve($abstract, $parameters = [], $raiseEvents = true)
    {
        $this->loadDeferredProviderIfNeeded($abstract = $this->getAlias($abstract));

        return parent::resolve($abstract, $parameters, $raiseEvents);
    }

    /**
     * Load the deferred provider if the given type is a deferred service and the instance has not been loaded.
     *
     * @param  string  $abstract
     * @return void
     */
    protected function loadDeferredProviderIfNeeded($abstract)
    {
        if ($this->isDeferredService($abstract) && ! isset($this->instances[$abstract])) {
            $this->loadDeferredProvider($abstract);
        }
    }

    /**
     * Determine if the given abstract type has been bound.
     *
     * @param  string  $abstract
     * @return bool
     */
    public function bound($abstract)
    {
        return $this->isDeferredService($abstract) || parent::bound($abstract);
    }

    /**
     * Determine if the application has booted.
     *
     * @return bool
     */
    public function isBooted()
    {
        return $this->booted;
    }

    /**
     * Boot the application's service providers.
     *
     * @return void
     */
    public function boot()
    {
        if ($this->isBooted()) {
            return;
        }

        // Once the application has booted we will also fire some "booted" callbacks
        // for any listeners that need to do work after this initial booting gets
        // finished. This is useful when ordering the boot-up processes we run.
        $this->fireAppCallbacks($this->bootingCallbacks);

        array_walk($this->serviceProviders, function ($p) {
            $this->bootProvider($p);
        });

        $this->booted = true;

        $this->fireAppCallbacks($this->bootedCallbacks);
    }

    /**
     * Boot the given service provider.
     *
     * @param  \Illuminate\Support\ServiceProvider  $provider
     * @return void
     */
    protected function bootProvider(ServiceProvider $provider)
    {
        $provider->callBootingCallbacks();

        if (method_exists($provider, 'boot')) {
            $this->call([$provider, 'boot']);
        }

        $provider->callBootedCallbacks();
    }

    /**
     * Register a new boot listener.
     *
     * @param  callable  $callback
     * @return void
     */
    public function booting($callback)
    {
        $this->bootingCallbacks[] = $callback;
    }

    /**
     * Register a new "booted" listener.
     *
     * @param  callable  $callback
     * @return void
     */
    public function booted($callback)
    {
        $this->bootedCallbacks[] = $callback;

        if ($this->isBooted()) {
            $this->fireAppCallbacks([$callback]);
        }
    }

    /**
     * Call the booting callbacks for the application.
     *
     * @param  callable[]  $callbacks
     * @return void
     */
    protected function fireAppCallbacks(array $callbacks)
    {
        foreach ($callbacks as $callback) {
            $callback($this);
        }
    }

    /**
     * {@inheritdoc}
     */
    public function handle(SymfonyRequest $request, int $type = self::MASTER_REQUEST, bool $catch = true)
    {
        return $this[HttpKernelContract::class]->handle(Request::createFromBase($request));
    }

    /**
     * Determine if middleware has been disabled for the application.
     *
     * @return bool
     */
    public function shouldSkipMiddleware()
    {
        return $this->bound('middleware.disable') &&
               $this->make('middleware.disable') === true;
    }

    /**
     * Get the path to the cached services.php file.
     *
     * @return string
     */
    public function getCachedServicesPath()
    {
        return $this->normalizeCachePath('APP_SERVICES_CACHE', 'cache/services.php');
    }

    /**
     * Get the path to the cached packages.php file.
     *
     * @return string
     */
    public function getCachedPackagesPath()
    {
        return $this->normalizeCachePath('APP_PACKAGES_CACHE', 'cache/packages.php');
    }

    /**
     * Determine if the application configuration is cached.
     *
     * @return bool
     */
    public function configurationIsCached()
    {
        return is_file($this->getCachedConfigPath());
    }

    /**
     * Get the path to the configuration cache file.
     *
     * @return string
     */
    public function getCachedConfigPath()
    {
        return $this->normalizeCachePath('APP_CONFIG_CACHE', 'cache/config.php');
    }

    /**
     * Determine if the application routes are cached.
     *
     * @return bool
     */
    public function routesAreCached()
    {
        return $this['files']->exists($this->getCachedRoutesPath());
    }

    /**
     * Get the path to the routes cache file.
     *
     * @return string
     */
    public function getCachedRoutesPath()
    {
        return $this->normalizeCachePath('APP_ROUTES_CACHE', 'cache/routes-v7.php');
    }

    /**
     * Determine if the application events are cached.
     *
     * @return bool
     */
    public function eventsAreCached()
    {
        return $this['files']->exists($this->getCachedEventsPath());
    }

    /**
     * Get the path to the events cache file.
     *
     * @return string
     */
    public function getCachedEventsPath()
    {
        return $this->normalizeCachePath('APP_EVENTS_CACHE', 'cache/events.php');
    }

    /**
     * Normalize a relative or absolute path to a cache file.
     *
     * @param  string  $key
     * @param  string  $default
     * @return string
     */
    protected function normalizeCachePath($key, $default)
    {
        if (is_null($env = Env::get($key))) {
            return $this->bootstrapPath($default);
        }

        return Str::startsWith($env, $this->absoluteCachePathPrefixes)
                ? $env
                : $this->basePath($env);
    }

    /**
     * Add new prefix to list of absolute path prefixes.
     *
     * @param  string  $prefix
     * @return $this
     */
    public function addAbsoluteCachePathPrefix($prefix)
    {
        $this->absoluteCachePathPrefixes[] = $prefix;

        return $this;
    }

    /**
     * Determine if the application is currently down for maintenance.
     *
     * @return bool
     */
    public function isDownForMaintenance()
    {
        return is_file($this->storagePath().'/framework/down');
    }

    /**
     * Throw an HttpException with the given data.
     *
     * @param  int  $code
     * @param  string  $message
     * @param  array  $headers
     * @return void
     *
     * @throws \Symfony\Component\HttpKernel\Exception\HttpException
     * @throws \Symfony\Component\HttpKernel\Exception\NotFoundHttpException
     */
    public function abort($code, $message = '', array $headers = [])
    {
        if ($code == 404) {
            throw new NotFoundHttpException($message);
        }

        throw new HttpException($code, $message, null, $headers);
    }

    /**
     * Register a terminating callback with the application.
     *
     * @param  callable|string  $callback
     * @return $this
     */
    public function terminating($callback)
    {
        $this->terminatingCallbacks[] = $callback;

        return $this;
    }

    /**
     * Terminate the application.
     *
     * @return void
     */
    public function terminate()
    {
        foreach ($this->terminatingCallbacks as $terminating) {
            $this->call($terminating);
        }
    }

    /**
     * Get the service providers that have been loaded.
     *
     * @return array
     */
    public function getLoadedProviders()
    {
        return $this->loadedProviders;
    }

    /**
     * Determine if the given service provider is loaded.
     *
     * @param  string  $provider
     * @return bool
     */
    public function providerIsLoaded(string $provider)
    {
        return isset($this->loadedProviders[$provider]);
    }

    /**
     * Get the application's deferred services.
     *
     * @return array
     */
    public function getDeferredServices()
    {
        return $this->deferredServices;
    }

    /**
     * Set the application's deferred services.
     *
     * @param  array  $services
     * @return void
     */
    public function setDeferredServices(array $services)
    {
        $this->deferredServices = $services;
    }

    /**
     * Add an array of services to the application's deferred services.
     *
     * @param  array  $services
     * @return void
     */
    public function addDeferredServices(array $services)
    {
        $this->deferredServices = array_merge($this->deferredServices, $services);
    }

    /**
     * Determine if the given service is a deferred service.
     *
     * @param  string  $service
     * @return bool
     */
    public function isDeferredService($service)
    {
        return isset($this->deferredServices[$service]);
    }

    /**
     * Configure the real-time facade namespace.
     *
     * @param  string  $namespace
     * @return void
     */
    public function provideFacades($namespace)
    {
        AliasLoader::setFacadeNamespace($namespace);
    }

    /**
     * Get the current application locale.
     *
     * @return string
     */
    public function getLocale()
    {
        return $this['config']->get('app.locale');
    }

    /**
     * Get the current application fallback locale.
     *
     * @return string
     */
    public function getFallbackLocale()
    {
        return $this['config']->get('app.fallback_locale');
    }

    /**
     * Set the current application locale.
     *
     * @param  string  $locale
     * @return void
     */
    public function setLocale($locale)
    {
        $this['config']->set('app.locale', $locale);

        $this['translator']->setLocale($locale);

        $this['events']->dispatch(new LocaleUpdated($locale));
    }

    /**
     * Set the current application fallback locale.
     *
     * @param  string  $fallbackLocale
     * @return void
     */
    public function setFallbackLocale($fallbackLocale)
    {
        $this['config']->set('app.fallback_locale', $fallbackLocale);

        $this['translator']->setFallback($fallbackLocale);
    }

    /**
     * Determine if application locale is the given locale.
     *
     * @param  string  $locale
     * @return bool
     */
    public function isLocale($locale)
    {
        return $this->getLocale() == $locale;
    }

    /**
     * Register the core class aliases in the container.
     *
     * @return void
     */
    public function registerCoreContainerAliases()
    {
        foreach ([
            'app'                  => [self::class, \Illuminate\Contracts\Container\Container::class, \Illuminate\Contracts\Foundation\Application::class, \Psr\Container\ContainerInterface::class],
            'auth'                 => [\Illuminate\Auth\AuthManager::class, \Illuminate\Contracts\Auth\Factory::class],
            'auth.driver'          => [\Illuminate\Contracts\Auth\Guard::class],
            'blade.compiler'       => [\Illuminate\View\Compilers\BladeCompiler::class],
            'cache'                => [\Illuminate\Cache\CacheManager::class, \Illuminate\Contracts\Cache\Factory::class],
            'cache.store'          => [\Illuminate\Cache\Repository::class, \Illuminate\Contracts\Cache\Repository::class, \Psr\SimpleCache\CacheInterface::class],
            'cache.psr6'           => [\Symfony\Component\Cache\Adapter\Psr16Adapter::class, \Symfony\Component\Cache\Adapter\AdapterInterface::class, \Psr\Cache\CacheItemPoolInterface::class],
            'config'               => [\Illuminate\Config\Repository::class, \Illuminate\Contracts\Config\Repository::class],
            'cookie'               => [\Illuminate\Cookie\CookieJar::class, \Illuminate\Contracts\Cookie\Factory::class, \Illuminate\Contracts\Cookie\QueueingFactory::class],
            'encrypter'            => [\Illuminate\Encryption\Encrypter::class, \Illuminate\Contracts\Encryption\Encrypter::class],
            'db'                   => [\Illuminate\Database\DatabaseManager::class, \Illuminate\Database\ConnectionResolverInterface::class],
            'db.connection'        => [\Illuminate\Database\Connection::class, \Illuminate\Database\ConnectionInterface::class],
            'events'               => [\Illuminate\Events\Dispatcher::class, \Illuminate\Contracts\Events\Dispatcher::class],
            'files'                => [\Illuminate\Filesystem\Filesystem::class],
            'filesystem'           => [\Illuminate\Filesystem\FilesystemManager::class, \Illuminate\Contracts\Filesystem\Factory::class],
            'filesystem.disk'      => [\Illuminate\Contracts\Filesystem\Filesystem::class],
            'filesystem.cloud'     => [\Illuminate\Contracts\Filesystem\Cloud::class],
            'hash'                 => [\Illuminate\Hashing\HashManager::class],
            'hash.driver'          => [\Illuminate\Contracts\Hashing\Hasher::class],
            'translator'           => [\Illuminate\Translation\Translator::class, \Illuminate\Contracts\Translation\Translator::class],
            'log'                  => [\Illuminate\Log\LogManager::class, \Psr\Log\LoggerInterface::class],
            'mail.manager'         => [\Illuminate\Mail\MailManager::class, \Illuminate\Contracts\Mail\Factory::class],
            'mailer'               => [\Illuminate\Mail\Mailer::class, \Illuminate\Contracts\Mail\Mailer::class, \Illuminate\Contracts\Mail\MailQueue::class],
            'auth.password'        => [\Illuminate\Auth\Passwords\PasswordBrokerManager::class, \Illuminate\Contracts\Auth\PasswordBrokerFactory::class],
            'auth.password.broker' => [\Illuminate\Auth\Passwords\PasswordBroker::class, \Illuminate\Contracts\Auth\PasswordBroker::class],
            'queue'                => [\Illuminate\Queue\QueueManager::class, \Illuminate\Contracts\Queue\Factory::class, \Illuminate\Contracts\Queue\Monitor::class],
            'queue.connection'     => [\Illuminate\Contracts\Queue\Queue::class],
            'queue.failer'         => [\Illuminate\Queue\Failed\FailedJobProviderInterface::class],
            'redirect'             => [\Illuminate\Routing\Redirector::class],
            'redis'                => [\Illuminate\Redis\RedisManager::class, \Illuminate\Contracts\Redis\Factory::class],
            'redis.connection'     => [\Illuminate\Redis\Connections\Connection::class, \Illuminate\Contracts\Redis\Connection::class],
            'request'              => [\Illuminate\Http\Request::class, \Symfony\Component\HttpFoundation\Request::class],
            'router'               => [\Illuminate\Routing\Router::class, \Illuminate\Contracts\Routing\Registrar::class, \Illuminate\Contracts\Routing\BindingRegistrar::class],
            'session'              => [\Illuminate\Session\SessionManager::class],
            'session.store'        => [\Illuminate\Session\Store::class, \Illuminate\Contracts\Session\Session::class],
            'url'                  => [\Illuminate\Routing\UrlGenerator::class, \Illuminate\Contracts\Routing\UrlGenerator::class],
            'validator'            => [\Illuminate\Validation\Factory::class, \Illuminate\Contracts\Validation\Factory::class],
            'view'                 => [\Illuminate\View\Factory::class, \Illuminate\Contracts\View\Factory::class],
        ] as $key => $aliases) {
            foreach ($aliases as $alias) {
                $this->alias($key, $alias);
            }
        }
    }

    /**
     * Flush the container of all bindings and resolved instances.
     *
     * @return void
     */
    public function flush()
    {
        parent::flush();

        $this->buildStack = [];
        $this->loadedProviders = [];
        $this->bootedCallbacks = [];
        $this->bootingCallbacks = [];
        $this->deferredServices = [];
        $this->reboundCallbacks = [];
        $this->serviceProviders = [];
        $this->resolvingCallbacks = [];
        $this->terminatingCallbacks = [];
        $this->afterResolvingCallbacks = [];
        $this->globalResolvingCallbacks = [];
    }

    /**
     * Get the application namespace.
     *
     * @return string
     *
     * @throws \RuntimeException
     */
    public function getNamespace()
    {
        if (! is_null($this->namespace)) {
            return $this->namespace;
        }

        $composer = json_decode(file_get_contents($this->basePath('composer.json')), true);

        foreach ((array) data_get($composer, 'autoload.psr-4') as $namespace => $path) {
            foreach ((array) $path as $pathChoice) {
                if (realpath($this->path()) === realpath($this->basePath($pathChoice))) {
                    return $this->namespace = $namespace;
                }
            }
        }

        throw new RuntimeException('Unable to detect application namespace.');
    }
}<|MERGE_RESOLUTION|>--- conflicted
+++ resolved
@@ -33,11 +33,7 @@
      *
      * @var string
      */
-<<<<<<< HEAD
-    const VERSION = '8.14.0';
-=======
-    const VERSION = '6.20.4';
->>>>>>> 53d66bbc
+    const VERSION = '8.15.0';
 
     /**
      * The base path for the Laravel installation.
