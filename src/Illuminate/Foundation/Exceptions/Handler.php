--- conflicted
+++ resolved
@@ -20,11 +20,8 @@
 use Illuminate\Support\Arr;
 use Illuminate\Support\Facades\Auth;
 use Illuminate\Support\Facades\View;
-<<<<<<< HEAD
 use Illuminate\Support\Traits\ReflectsClosures;
-=======
 use Illuminate\Support\Reflector;
->>>>>>> 7f67835d
 use Illuminate\Support\ViewErrorBag;
 use Illuminate\Validation\ValidationException;
 use InvalidArgumentException;
@@ -213,16 +210,11 @@
             return;
         }
 
-<<<<<<< HEAD
-        if (is_callable($reportCallable = [$e, 'report'])) {
+        if (Reflector::isCallable($reportCallable = [$e, 'report'])) {
             if ($this->container->call($reportCallable) !== false) {
                 return;
             }
         }
-=======
-        if (Reflector::isCallable($reportCallable = [$e, 'report'])) {
-            $this->container->call($reportCallable);
->>>>>>> 7f67835d
 
         foreach ($this->reportCallbacks as $reportCallback) {
             if ($reportCallback->handles($e)) {
