--- conflicted
+++ resolved
@@ -15,11 +15,7 @@
         }
     ],
     "require": {
-<<<<<<< HEAD
-        "php": "^7.3",
-=======
-        "php": "^7.2.5|^8.0",
->>>>>>> e5603f26
+        "php": "^7.3|^8.0",
         "ext-json": "*",
         "illuminate/collections": "^8.0",
         "illuminate/container": "^8.0",
@@ -40,21 +36,12 @@
     },
     "suggest": {
         "doctrine/dbal": "Required to rename columns and drop SQLite columns (^2.6).",
-<<<<<<< HEAD
-        "fzaninotto/faker": "Required to use the eloquent factory builder (^1.9.1).",
+        "fakerphp/faker": "Required to use the eloquent factory builder (^1.9.1).",
         "illuminate/console": "Required to use the database commands (^8.0).",
         "illuminate/events": "Required to use the observers with Eloquent (^8.0).",
         "illuminate/filesystem": "Required to use the migrations (^8.0).",
         "illuminate/pagination": "Required to paginate the result set (^8.0).",
         "symfony/finder": "Required to use Eloquent model factories (^5.1)."
-=======
-        "fakerphp/faker": "Required to use the eloquent factory builder (^1.9.1).",
-        "illuminate/console": "Required to use the database commands (^7.0).",
-        "illuminate/events": "Required to use the observers with Eloquent (^7.0).",
-        "illuminate/filesystem": "Required to use the migrations (^7.0).",
-        "illuminate/pagination": "Required to paginate the result set (^7.0).",
-        "symfony/finder": "Required to use Eloquent model factories (^5.0)."
->>>>>>> e5603f26
     },
     "config": {
         "sort-packages": true
