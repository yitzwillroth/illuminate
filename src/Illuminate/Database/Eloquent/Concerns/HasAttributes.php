--- conflicted
+++ resolved
@@ -1412,19 +1412,13 @@
             return $this->castAttribute($key, $attribute) ==
                 $this->castAttribute($key, $original);
         } elseif ($this->hasCast($key, ['real', 'float', 'double'])) {
-<<<<<<< HEAD
+            if (($attribute === null && $original !== null) || ($attribute !== null && $original === null)) {
+                return false;
+            }
+
             return abs($this->castAttribute($key, $attribute) - $this->castAttribute($key, $original)) < PHP_FLOAT_EPSILON * 4;
         } elseif ($this->hasCast($key, static::$primitiveCastTypes)) {
             return $this->castAttribute($key, $attribute) ===
-=======
-            if (($current === null && $original !== null) || ($current !== null && $original === null)) {
-                return false;
-            }
-
-            return abs($this->castAttribute($key, $current) - $this->castAttribute($key, $original)) < PHP_FLOAT_EPSILON * 4;
-        } elseif ($this->hasCast($key)) {
-            return $this->castAttribute($key, $current) ===
->>>>>>> 0c2e28e0
                    $this->castAttribute($key, $original);
         }
 
