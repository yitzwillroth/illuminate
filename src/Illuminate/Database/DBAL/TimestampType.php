--- conflicted
+++ resolved
@@ -23,11 +23,7 @@
     /**
      * {@inheritdoc}
      *
-<<<<<<< HEAD
      * @throws DBALException
-=======
-     * @return string
->>>>>>> 4d489887
      */
     public function getSQLDeclaration(array $column, AbstractPlatform $platform): string
     {
