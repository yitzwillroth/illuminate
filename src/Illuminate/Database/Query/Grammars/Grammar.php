<?php

namespace Illuminate\Database\Query\Grammars;

use Illuminate\Database\Grammar as BaseGrammar;
use Illuminate\Database\Query\Builder;
use Illuminate\Database\Query\JoinClause;
use Illuminate\Support\Arr;
use Illuminate\Support\Str;
use RuntimeException;

class Grammar extends BaseGrammar
{
    /**
     * The grammar specific operators.
     *
     * @var array
     */
    protected $operators = [];

    /**
     * The components that make up a select clause.
     *
     * @var string[]
     */
    protected $selectComponents = [
        'aggregate',
        'columns',
        'from',
        'joins',
        'wheres',
        'groups',
        'havings',
        'orders',
        'limit',
        'offset',
        'lock',
    ];

    /**
     * Compile a select query into SQL.
     *
     * @param  \Illuminate\Database\Query\Builder  $query
     * @return string
     */
    public function compileSelect(Builder $query)
    {
        if (($query->unions || $query->havings) && $query->aggregate) {
            return $this->compileUnionAggregate($query);
        }

        // If the query does not have any columns set, we'll set the columns to the
        // * character to just get all of the columns from the database. Then we
        // can build the query and concatenate all the pieces together as one.
        $original = $query->columns;

        if (is_null($query->columns)) {
            $query->columns = ['*'];
        }

        // To compile the query, we'll spin through each component of the query and
        // see if that component exists. If it does we'll just call the compiler
        // function for the component which is responsible for making the SQL.
        $sql = trim($this->concatenate(
            $this->compileComponents($query))
        );

        if ($query->unions) {
            $sql = $this->wrapUnion($sql).' '.$this->compileUnions($query);
        }

        $query->columns = $original;

        return $sql;
    }

    /**
     * Compile the components necessary for a select clause.
     *
     * @param  \Illuminate\Database\Query\Builder  $query
     * @return array
     */
    protected function compileComponents(Builder $query)
    {
        $sql = [];

        foreach ($this->selectComponents as $component) {
            if (isset($query->$component)) {
                $method = 'compile'.ucfirst($component);

                $sql[$component] = $this->$method($query, $query->$component);
            }
        }

        return $sql;
    }

    /**
     * Compile an aggregated select clause.
     *
     * @param  \Illuminate\Database\Query\Builder  $query
     * @param  array  $aggregate
     * @return string
     */
    protected function compileAggregate(Builder $query, $aggregate)
    {
        $column = $this->columnize($aggregate['columns']);

        // If the query has a "distinct" constraint and we're not asking for all columns
        // we need to prepend "distinct" onto the column name so that the query takes
        // it into account when it performs the aggregating operations on the data.
        if (is_array($query->distinct)) {
            $column = 'distinct '.$this->columnize($query->distinct);
        } elseif ($query->distinct && $column !== '*') {
            $column = 'distinct '.$column;
        }

        return 'select '.$aggregate['function'].'('.$column.') as aggregate';
    }

    /**
     * Compile the "select *" portion of the query.
     *
     * @param  \Illuminate\Database\Query\Builder  $query
     * @param  array  $columns
     * @return string|null
     */
    protected function compileColumns(Builder $query, $columns)
    {
        // If the query is actually performing an aggregating select, we will let that
        // compiler handle the building of the select clauses, as it will need some
        // more syntax that is best handled by that function to keep things neat.
        if (! is_null($query->aggregate)) {
            return;
        }

        if ($query->distinct) {
            $select = 'select distinct ';
        } else {
            $select = 'select ';
        }

        return $select.$this->columnize($columns);
    }

    /**
     * Compile the "from" portion of the query.
     *
     * @param  \Illuminate\Database\Query\Builder  $query
     * @param  string  $table
     * @return string
     */
    protected function compileFrom(Builder $query, $table)
    {
        return 'from '.$this->wrapTable($table);
    }

    /**
     * Compile the "join" portions of the query.
     *
     * @param  \Illuminate\Database\Query\Builder  $query
     * @param  array  $joins
     * @return string
     */
    protected function compileJoins(Builder $query, $joins)
    {
        return collect($joins)->map(function ($join) use ($query) {
            $table = $this->wrapTable($join->table);

            $nestedJoins = is_null($join->joins) ? '' : ' '.$this->compileJoins($query, $join->joins);

            $tableAndNestedJoins = is_null($join->joins) ? $table : '('.$table.$nestedJoins.')';

            return trim("{$join->type} join {$tableAndNestedJoins} {$this->compileWheres($join)}");
        })->implode(' ');
    }

    /**
     * Compile the "where" portions of the query.
     *
     * @param  \Illuminate\Database\Query\Builder  $query
     * @return string
     */
    public function compileWheres(Builder $query)
    {
        // Each type of where clauses has its own compiler function which is responsible
        // for actually creating the where clauses SQL. This helps keep the code nice
        // and maintainable since each clause has a very small method that it uses.
        if (is_null($query->wheres)) {
            return '';
        }

        // If we actually have some where clauses, we will strip off the first boolean
        // operator, which is added by the query builders for convenience so we can
        // avoid checking for the first clauses in each of the compilers methods.
        if (count($sql = $this->compileWheresToArray($query)) > 0) {
            return $this->concatenateWhereClauses($query, $sql);
        }

        return '';
    }

    /**
     * Get an array of all the where clauses for the query.
     *
     * @param  \Illuminate\Database\Query\Builder  $query
     * @return array
     */
    protected function compileWheresToArray($query)
    {
        return collect($query->wheres)->map(function ($where) use ($query) {
            return $where['boolean'].' '.$this->{"where{$where['type']}"}($query, $where);
        })->all();
    }

    /**
     * Format the where clause statements into one string.
     *
     * @param  \Illuminate\Database\Query\Builder  $query
     * @param  array  $sql
     * @return string
     */
    protected function concatenateWhereClauses($query, $sql)
    {
        $conjunction = $query instanceof JoinClause ? 'on' : 'where';

        return $conjunction.' '.$this->removeLeadingBoolean(implode(' ', $sql));
    }

    /**
     * Compile a raw where clause.
     *
     * @param  \Illuminate\Database\Query\Builder  $query
     * @param  array  $where
     * @return string
     */
    protected function whereRaw(Builder $query, $where)
    {
        return $where['sql'];
    }

    /**
     * Compile a basic where clause.
     *
     * @param  \Illuminate\Database\Query\Builder  $query
     * @param  array  $where
     * @return string
     */
    protected function whereBasic(Builder $query, $where)
    {
        $value = $this->parameter($where['value']);

        $operator = str_replace('?', '??', $where['operator']);

        return $this->wrap($where['column']).' '.$operator.' '.$value;
    }

    /**
     * Compile a "where in" clause.
     *
     * @param  \Illuminate\Database\Query\Builder  $query
     * @param  array  $where
     * @return string
     */
    protected function whereIn(Builder $query, $where)
    {
        if (! empty($where['values'])) {
            return $this->wrap($where['column']).' in ('.$this->parameterize($where['values']).')';
        }

        return '0 = 1';
    }

    /**
     * Compile a "where not in" clause.
     *
     * @param  \Illuminate\Database\Query\Builder  $query
     * @param  array  $where
     * @return string
     */
    protected function whereNotIn(Builder $query, $where)
    {
        if (! empty($where['values'])) {
            return $this->wrap($where['column']).' not in ('.$this->parameterize($where['values']).')';
        }

        return '1 = 1';
    }

    /**
     * Compile a "where not in raw" clause.
     *
     * For safety, whereIntegerInRaw ensures this method is only used with integer values.
     *
     * @param  \Illuminate\Database\Query\Builder  $query
     * @param  array  $where
     * @return string
     */
    protected function whereNotInRaw(Builder $query, $where)
    {
        if (! empty($where['values'])) {
            return $this->wrap($where['column']).' not in ('.implode(', ', $where['values']).')';
        }

        return '1 = 1';
    }

    /**
     * Compile a "where in raw" clause.
     *
     * For safety, whereIntegerInRaw ensures this method is only used with integer values.
     *
     * @param  \Illuminate\Database\Query\Builder  $query
     * @param  array  $where
     * @return string
     */
    protected function whereInRaw(Builder $query, $where)
    {
        if (! empty($where['values'])) {
            return $this->wrap($where['column']).' in ('.implode(', ', $where['values']).')';
        }

        return '0 = 1';
    }

    /**
     * Compile a "where null" clause.
     *
     * @param  \Illuminate\Database\Query\Builder  $query
     * @param  array  $where
     * @return string
     */
    protected function whereNull(Builder $query, $where)
    {
        return $this->wrap($where['column']).' is null';
    }

    /**
     * Compile a "where not null" clause.
     *
     * @param  \Illuminate\Database\Query\Builder  $query
     * @param  array  $where
     * @return string
     */
    protected function whereNotNull(Builder $query, $where)
    {
        return $this->wrap($where['column']).' is not null';
    }

    /**
     * Compile a "between" where clause.
     *
     * @param  \Illuminate\Database\Query\Builder  $query
     * @param  array  $where
     * @return string
     */
    protected function whereBetween(Builder $query, $where)
    {
        $between = $where['not'] ? 'not between' : 'between';

        $min = $this->parameter(is_array($where['values']) ? reset($where['values']) : $where['values'][0]);

        $max = $this->parameter(is_array($where['values']) ? end($where['values']) : $where['values'][1]);

        return $this->wrap($where['column']).' '.$between.' '.$min.' and '.$max;
    }

    /**
     * Compile a "between" where clause.
     *
     * @param  \Illuminate\Database\Query\Builder  $query
     * @param  array  $where
     * @return string
     */
    protected function whereBetweenColumns(Builder $query, $where)
    {
        $between = $where['not'] ? 'not between' : 'between';

        $min = $this->wrap(is_array($where['values']) ? reset($where['values']) : $where['values'][0]);

        $max = $this->wrap(is_array($where['values']) ? end($where['values']) : $where['values'][1]);

        return $this->wrap($where['column']).' '.$between.' '.$min.' and '.$max;
    }

    /**
     * Compile a "where date" clause.
     *
     * @param  \Illuminate\Database\Query\Builder  $query
     * @param  array  $where
     * @return string
     */
    protected function whereDate(Builder $query, $where)
    {
        return $this->dateBasedWhere('date', $query, $where);
    }

    /**
     * Compile a "where time" clause.
     *
     * @param  \Illuminate\Database\Query\Builder  $query
     * @param  array  $where
     * @return string
     */
    protected function whereTime(Builder $query, $where)
    {
        return $this->dateBasedWhere('time', $query, $where);
    }

    /**
     * Compile a "where day" clause.
     *
     * @param  \Illuminate\Database\Query\Builder  $query
     * @param  array  $where
     * @return string
     */
    protected function whereDay(Builder $query, $where)
    {
        return $this->dateBasedWhere('day', $query, $where);
    }

    /**
     * Compile a "where month" clause.
     *
     * @param  \Illuminate\Database\Query\Builder  $query
     * @param  array  $where
     * @return string
     */
    protected function whereMonth(Builder $query, $where)
    {
        return $this->dateBasedWhere('month', $query, $where);
    }

    /**
     * Compile a "where year" clause.
     *
     * @param  \Illuminate\Database\Query\Builder  $query
     * @param  array  $where
     * @return string
     */
    protected function whereYear(Builder $query, $where)
    {
        return $this->dateBasedWhere('year', $query, $where);
    }

    /**
     * Compile a date based where clause.
     *
     * @param  string  $type
     * @param  \Illuminate\Database\Query\Builder  $query
     * @param  array  $where
     * @return string
     */
    protected function dateBasedWhere($type, Builder $query, $where)
    {
        $value = $this->parameter($where['value']);

        return $type.'('.$this->wrap($where['column']).') '.$where['operator'].' '.$value;
    }

    /**
     * Compile a where clause comparing two columns.
     *
     * @param  \Illuminate\Database\Query\Builder  $query
     * @param  array  $where
     * @return string
     */
    protected function whereColumn(Builder $query, $where)
    {
        return $this->wrap($where['first']).' '.$where['operator'].' '.$this->wrap($where['second']);
    }

    /**
     * Compile a nested where clause.
     *
     * @param  \Illuminate\Database\Query\Builder  $query
     * @param  array  $where
     * @return string
     */
    protected function whereNested(Builder $query, $where)
    {
        // Here we will calculate what portion of the string we need to remove. If this
        // is a join clause query, we need to remove the "on" portion of the SQL and
        // if it is a normal query we need to take the leading "where" of queries.
        $offset = $query instanceof JoinClause ? 3 : 6;

        return '('.substr($this->compileWheres($where['query']), $offset).')';
    }

    /**
     * Compile a where condition with a sub-select.
     *
     * @param  \Illuminate\Database\Query\Builder  $query
     * @param  array  $where
     * @return string
     */
    protected function whereSub(Builder $query, $where)
    {
        $select = $this->compileSelect($where['query']);

        return $this->wrap($where['column']).' '.$where['operator']." ($select)";
    }

    /**
     * Compile a where exists clause.
     *
     * @param  \Illuminate\Database\Query\Builder  $query
     * @param  array  $where
     * @return string
     */
    protected function whereExists(Builder $query, $where)
    {
        return 'exists ('.$this->compileSelect($where['query']).')';
    }

    /**
     * Compile a where exists clause.
     *
     * @param  \Illuminate\Database\Query\Builder  $query
     * @param  array  $where
     * @return string
     */
    protected function whereNotExists(Builder $query, $where)
    {
        return 'not exists ('.$this->compileSelect($where['query']).')';
    }

    /**
     * Compile a where row values condition.
     *
     * @param  \Illuminate\Database\Query\Builder  $query
     * @param  array  $where
     * @return string
     */
    protected function whereRowValues(Builder $query, $where)
    {
        $columns = $this->columnize($where['columns']);

        $values = $this->parameterize($where['values']);

        return '('.$columns.') '.$where['operator'].' ('.$values.')';
    }

    /**
     * Compile a "where JSON boolean" clause.
     *
     * @param  \Illuminate\Database\Query\Builder  $query
     * @param  array  $where
     * @return string
     */
    protected function whereJsonBoolean(Builder $query, $where)
    {
        $column = $this->wrapJsonBooleanSelector($where['column']);

        $value = $this->wrapJsonBooleanValue(
            $this->parameter($where['value'])
        );

        return $column.' '.$where['operator'].' '.$value;
    }

    /**
     * Compile a "where JSON contains" clause.
     *
     * @param  \Illuminate\Database\Query\Builder  $query
     * @param  array  $where
     * @return string
     */
    protected function whereJsonContains(Builder $query, $where)
    {
        $not = $where['not'] ? 'not ' : '';

        return $not.$this->compileJsonContains(
            $where['column'],
            $this->parameter($where['value'])
        );
    }

    /**
     * Compile a "JSON contains" statement into SQL.
     *
     * @param  string  $column
     * @param  string  $value
     * @return string
     *
     * @throws \RuntimeException
     */
    protected function compileJsonContains($column, $value)
    {
        throw new RuntimeException('This database engine does not support JSON contains operations.');
    }

    /**
     * Prepare the binding for a "JSON contains" statement.
     *
     * @param  mixed  $binding
     * @return string
     */
    public function prepareBindingForJsonContains($binding)
    {
        return json_encode($binding);
    }

    /**
     * Compile a "where JSON length" clause.
     *
     * @param  \Illuminate\Database\Query\Builder  $query
     * @param  array  $where
     * @return string
     */
    protected function whereJsonLength(Builder $query, $where)
    {
        return $this->compileJsonLength(
            $where['column'],
            $where['operator'],
            $this->parameter($where['value'])
        );
    }

    /**
     * Compile a "JSON length" statement into SQL.
     *
     * @param  string  $column
     * @param  string  $operator
     * @param  string  $value
     * @return string
     *
     * @throws \RuntimeException
     */
    protected function compileJsonLength($column, $operator, $value)
    {
        throw new RuntimeException('This database engine does not support JSON length operations.');
    }

    /**
     * Compile a "where fulltext" clause.
     *
     * @param  \Illuminate\Database\Query\Builder  $query
     * @param  array  $where
     * @return string
     */
    public function whereFullText(Builder $query, $where)
    {
        throw new RuntimeException('This database engine does not support fulltext search operations.');
    }

    /**
     * Compile the "group by" portions of the query.
     *
     * @param  \Illuminate\Database\Query\Builder  $query
     * @param  array  $groups
     * @return string
     */
    protected function compileGroups(Builder $query, $groups)
    {
        return 'group by '.$this->columnize($groups);
    }

    /**
     * Compile the "having" portions of the query.
     *
     * @param  \Illuminate\Database\Query\Builder  $query
     * @return string
     */
    protected function compileHavings(Builder $query)
    {
        return 'having '.$this->removeLeadingBoolean(collect($query->havings)->map(function ($having) {
            return $having['boolean'].' '.$this->compileHaving($having);
        })->implode(' '));
    }

    /**
     * Compile a single having clause.
     *
     * @param  array  $having
     * @return string
     */
    protected function compileHaving(array $having)
    {
        // If the having clause is "raw", we can just return the clause straight away
        // without doing any more processing on it. Otherwise, we will compile the
        // clause into SQL based on the components that make it up from builder.
        if ($having['type'] === 'Raw') {
            return $having['sql'];
        } elseif ($having['type'] === 'between') {
            return $this->compileHavingBetween($having);
<<<<<<< HEAD
        } elseif ($having['type'] === 'Null') {
            return $this->compileHavingNull($having);
        } elseif ($having['type'] === 'NotNull') {
            return $this->compileHavingNotNull($having);
        } elseif ($having['type'] === 'bit') {
            return $this->compileHavingBit($having);
        } elseif ($having['type'] === 'Nested') {
            return $this->compileNestedHavings($having);
=======
>>>>>>> 22467440
        }

        return $this->compileBasicHaving($having);
    }

    /**
     * Compile a basic having clause.
     *
     * @param  array  $having
     * @return string
     */
    protected function compileBasicHaving($having)
    {
        $column = $this->wrap($having['column']);

        $parameter = $this->parameter($having['value']);

        return $column.' '.$having['operator'].' '.$parameter;
    }

    /**
     * Compile a "between" having clause.
     *
     * @param  array  $having
     * @return string
     */
    protected function compileHavingBetween($having)
    {
        $between = $having['not'] ? 'not between' : 'between';

        $column = $this->wrap($having['column']);

        $min = $this->parameter(head($having['values']));

        $max = $this->parameter(last($having['values']));

        return $column.' '.$between.' '.$min.' and '.$max;
    }

    /**
     * Compile a having null clause.
     *
     * @param  array  $having
     * @return string
     */
    protected function compileHavingNull($having)
    {
        $column = $this->wrap($having['column']);

        return $column.' is null';
    }

    /**
     * Compile a having not null clause.
     *
     * @param  array  $having
     * @return string
     */
    protected function compileHavingNotNull($having)
    {
        $column = $this->wrap($having['column']);

        return $column.' is not null';
    }

    /**
<<<<<<< HEAD
     * Compile a having clause involving a bit operator.
     *
     * @param  array  $having
     * @return string
     */
    protected function compileHavingBit($having)
    {
        $column = $this->wrap($having['column']);

        $parameter = $this->parameter($having['value']);

        return '('.$column.' '.$having['operator'].' '.$parameter.') != 0';
    }

    /**
     * Compile a nested having clause.
     *
     * @param  array  $having
     * @return string
     */
    protected function compileNestedHavings($having)
    {
        return '('.substr($this->compileHavings($having['query']), 7).')';
    }

    /**
=======
>>>>>>> 22467440
     * Compile the "order by" portions of the query.
     *
     * @param  \Illuminate\Database\Query\Builder  $query
     * @param  array  $orders
     * @return string
     */
    protected function compileOrders(Builder $query, $orders)
    {
        if (! empty($orders)) {
            return 'order by '.implode(', ', $this->compileOrdersToArray($query, $orders));
        }

        return '';
    }

    /**
     * Compile the query orders to an array.
     *
     * @param  \Illuminate\Database\Query\Builder  $query
     * @param  array  $orders
     * @return array
     */
    protected function compileOrdersToArray(Builder $query, $orders)
    {
        return array_map(function ($order) {
            return $order['sql'] ?? $this->wrap($order['column']).' '.$order['direction'];
        }, $orders);
    }

    /**
     * Compile the random statement into SQL.
     *
     * @param  string  $seed
     * @return string
     */
    public function compileRandom($seed)
    {
        return 'RANDOM()';
    }

    /**
     * Compile the "limit" portions of the query.
     *
     * @param  \Illuminate\Database\Query\Builder  $query
     * @param  int  $limit
     * @return string
     */
    protected function compileLimit(Builder $query, $limit)
    {
        return 'limit '.(int) $limit;
    }

    /**
     * Compile the "offset" portions of the query.
     *
     * @param  \Illuminate\Database\Query\Builder  $query
     * @param  int  $offset
     * @return string
     */
    protected function compileOffset(Builder $query, $offset)
    {
        return 'offset '.(int) $offset;
    }

    /**
     * Compile the "union" queries attached to the main query.
     *
     * @param  \Illuminate\Database\Query\Builder  $query
     * @return string
     */
    protected function compileUnions(Builder $query)
    {
        $sql = '';

        foreach ($query->unions as $union) {
            $sql .= $this->compileUnion($union);
        }

        if (! empty($query->unionOrders)) {
            $sql .= ' '.$this->compileOrders($query, $query->unionOrders);
        }

        if (isset($query->unionLimit)) {
            $sql .= ' '.$this->compileLimit($query, $query->unionLimit);
        }

        if (isset($query->unionOffset)) {
            $sql .= ' '.$this->compileOffset($query, $query->unionOffset);
        }

        return ltrim($sql);
    }

    /**
     * Compile a single union statement.
     *
     * @param  array  $union
     * @return string
     */
    protected function compileUnion(array $union)
    {
        $conjunction = $union['all'] ? ' union all ' : ' union ';

        return $conjunction.$this->wrapUnion($union['query']->toSql());
    }

    /**
     * Wrap a union subquery in parentheses.
     *
     * @param  string  $sql
     * @return string
     */
    protected function wrapUnion($sql)
    {
        return '('.$sql.')';
    }

    /**
     * Compile a union aggregate query into SQL.
     *
     * @param  \Illuminate\Database\Query\Builder  $query
     * @return string
     */
    protected function compileUnionAggregate(Builder $query)
    {
        $sql = $this->compileAggregate($query, $query->aggregate);

        $query->aggregate = null;

        return $sql.' from ('.$this->compileSelect($query).') as '.$this->wrapTable('temp_table');
    }

    /**
     * Compile an exists statement into SQL.
     *
     * @param  \Illuminate\Database\Query\Builder  $query
     * @return string
     */
    public function compileExists(Builder $query)
    {
        $select = $this->compileSelect($query);

        return "select exists({$select}) as {$this->wrap('exists')}";
    }

    /**
     * Compile an insert statement into SQL.
     *
     * @param  \Illuminate\Database\Query\Builder  $query
     * @param  array  $values
     * @return string
     */
    public function compileInsert(Builder $query, array $values)
    {
        // Essentially we will force every insert to be treated as a batch insert which
        // simply makes creating the SQL easier for us since we can utilize the same
        // basic routine regardless of an amount of records given to us to insert.
        $table = $this->wrapTable($query->from);

        if (empty($values)) {
            return "insert into {$table} default values";
        }

        if (! is_array(reset($values))) {
            $values = [$values];
        }

        $columns = $this->columnize(array_keys(reset($values)));

        // We need to build a list of parameter place-holders of values that are bound
        // to the query. Each insert should have the exact same amount of parameter
        // bindings so we will loop through the record and parameterize them all.
        $parameters = collect($values)->map(function ($record) {
            return '('.$this->parameterize($record).')';
        })->implode(', ');

        return "insert into $table ($columns) values $parameters";
    }

    /**
     * Compile an insert ignore statement into SQL.
     *
     * @param  \Illuminate\Database\Query\Builder  $query
     * @param  array  $values
     * @return string
     *
     * @throws \RuntimeException
     */
    public function compileInsertOrIgnore(Builder $query, array $values)
    {
        throw new RuntimeException('This database engine does not support inserting while ignoring errors.');
    }

    /**
     * Compile an insert and get ID statement into SQL.
     *
     * @param  \Illuminate\Database\Query\Builder  $query
     * @param  array  $values
     * @param  string  $sequence
     * @return string
     */
    public function compileInsertGetId(Builder $query, $values, $sequence)
    {
        return $this->compileInsert($query, $values);
    }

    /**
     * Compile an insert statement using a subquery into SQL.
     *
     * @param  \Illuminate\Database\Query\Builder  $query
     * @param  array  $columns
     * @param  string  $sql
     * @return string
     */
    public function compileInsertUsing(Builder $query, array $columns, string $sql)
    {
        return "insert into {$this->wrapTable($query->from)} ({$this->columnize($columns)}) $sql";
    }

    /**
     * Compile an update statement into SQL.
     *
     * @param  \Illuminate\Database\Query\Builder  $query
     * @param  array  $values
     * @return string
     */
    public function compileUpdate(Builder $query, array $values)
    {
        $table = $this->wrapTable($query->from);

        $columns = $this->compileUpdateColumns($query, $values);

        $where = $this->compileWheres($query);

        return trim(
            isset($query->joins)
                ? $this->compileUpdateWithJoins($query, $table, $columns, $where)
                : $this->compileUpdateWithoutJoins($query, $table, $columns, $where)
        );
    }

    /**
     * Compile the columns for an update statement.
     *
     * @param  \Illuminate\Database\Query\Builder  $query
     * @param  array  $values
     * @return string
     */
    protected function compileUpdateColumns(Builder $query, array $values)
    {
        return collect($values)->map(function ($value, $key) {
            return $this->wrap($key).' = '.$this->parameter($value);
        })->implode(', ');
    }

    /**
     * Compile an update statement without joins into SQL.
     *
     * @param  \Illuminate\Database\Query\Builder  $query
     * @param  string  $table
     * @param  string  $columns
     * @param  string  $where
     * @return string
     */
    protected function compileUpdateWithoutJoins(Builder $query, $table, $columns, $where)
    {
        return "update {$table} set {$columns} {$where}";
    }

    /**
     * Compile an update statement with joins into SQL.
     *
     * @param  \Illuminate\Database\Query\Builder  $query
     * @param  string  $table
     * @param  string  $columns
     * @param  string  $where
     * @return string
     */
    protected function compileUpdateWithJoins(Builder $query, $table, $columns, $where)
    {
        $joins = $this->compileJoins($query, $query->joins);

        return "update {$table} {$joins} set {$columns} {$where}";
    }

    /**
     * Compile an "upsert" statement into SQL.
     *
     * @param  \Illuminate\Database\Query\Builder  $query
     * @param  array  $values
     * @param  array  $uniqueBy
     * @param  array  $update
     * @return string
     *
     * @throws \RuntimeException
     */
    public function compileUpsert(Builder $query, array $values, array $uniqueBy, array $update)
    {
        throw new RuntimeException('This database engine does not support upserts.');
    }

    /**
     * Prepare the bindings for an update statement.
     *
     * @param  array  $bindings
     * @param  array  $values
     * @return array
     */
    public function prepareBindingsForUpdate(array $bindings, array $values)
    {
        $cleanBindings = Arr::except($bindings, ['select', 'join']);

        return array_values(
            array_merge($bindings['join'], $values, Arr::flatten($cleanBindings))
        );
    }

    /**
     * Compile a delete statement into SQL.
     *
     * @param  \Illuminate\Database\Query\Builder  $query
     * @return string
     */
    public function compileDelete(Builder $query)
    {
        $table = $this->wrapTable($query->from);

        $where = $this->compileWheres($query);

        return trim(
            isset($query->joins)
                ? $this->compileDeleteWithJoins($query, $table, $where)
                : $this->compileDeleteWithoutJoins($query, $table, $where)
        );
    }

    /**
     * Compile a delete statement without joins into SQL.
     *
     * @param  \Illuminate\Database\Query\Builder  $query
     * @param  string  $table
     * @param  string  $where
     * @return string
     */
    protected function compileDeleteWithoutJoins(Builder $query, $table, $where)
    {
        return "delete from {$table} {$where}";
    }

    /**
     * Compile a delete statement with joins into SQL.
     *
     * @param  \Illuminate\Database\Query\Builder  $query
     * @param  string  $table
     * @param  string  $where
     * @return string
     */
    protected function compileDeleteWithJoins(Builder $query, $table, $where)
    {
        $alias = last(explode(' as ', $table));

        $joins = $this->compileJoins($query, $query->joins);

        return "delete {$alias} from {$table} {$joins} {$where}";
    }

    /**
     * Prepare the bindings for a delete statement.
     *
     * @param  array  $bindings
     * @return array
     */
    public function prepareBindingsForDelete(array $bindings)
    {
        return Arr::flatten(
            Arr::except($bindings, 'select')
        );
    }

    /**
     * Compile a truncate table statement into SQL.
     *
     * @param  \Illuminate\Database\Query\Builder  $query
     * @return array
     */
    public function compileTruncate(Builder $query)
    {
        return ['truncate table '.$this->wrapTable($query->from) => []];
    }

    /**
     * Compile the lock into SQL.
     *
     * @param  \Illuminate\Database\Query\Builder  $query
     * @param  bool|string  $value
     * @return string
     */
    protected function compileLock(Builder $query, $value)
    {
        return is_string($value) ? $value : '';
    }

    /**
     * Determine if the grammar supports savepoints.
     *
     * @return bool
     */
    public function supportsSavepoints()
    {
        return true;
    }

    /**
     * Compile the SQL statement to define a savepoint.
     *
     * @param  string  $name
     * @return string
     */
    public function compileSavepoint($name)
    {
        return 'SAVEPOINT '.$name;
    }

    /**
     * Compile the SQL statement to execute a savepoint rollback.
     *
     * @param  string  $name
     * @return string
     */
    public function compileSavepointRollBack($name)
    {
        return 'ROLLBACK TO SAVEPOINT '.$name;
    }

    /**
     * Wrap the given JSON selector for boolean values.
     *
     * @param  string  $value
     * @return string
     */
    protected function wrapJsonBooleanSelector($value)
    {
        return $this->wrapJsonSelector($value);
    }

    /**
     * Wrap the given JSON boolean value.
     *
     * @param  string  $value
     * @return string
     */
    protected function wrapJsonBooleanValue($value)
    {
        return $value;
    }

    /**
     * Split the given JSON selector into the field and the optional path and wrap them separately.
     *
     * @param  string  $column
     * @return array
     */
    protected function wrapJsonFieldAndPath($column)
    {
        $parts = explode('->', $column, 2);

        $field = $this->wrap($parts[0]);

        $path = count($parts) > 1 ? ', '.$this->wrapJsonPath($parts[1], '->') : '';

        return [$field, $path];
    }

    /**
     * Wrap the given JSON path.
     *
     * @param  string  $value
     * @param  string  $delimiter
     * @return string
     */
    protected function wrapJsonPath($value, $delimiter = '->')
    {
        $value = preg_replace("/([\\\\]+)?\\'/", "''", $value);

        $jsonPath = collect(explode($delimiter, $value))
            ->map(function ($segment) {
                return $this->wrapJsonPathSegment($segment);
            })
            ->join('.');

        return "'$".(str_starts_with($jsonPath, '[') ? '' : '.').$jsonPath."'";
    }

    /**
     * Wrap the given JSON path segment.
     *
     * @param  string  $segment
     * @return string
     */
    protected function wrapJsonPathSegment($segment)
    {
        if (preg_match('/(\[[^\]]+\])+$/', $segment, $parts)) {
            $key = Str::beforeLast($segment, $parts[0]);

            if (! empty($key)) {
                return '"'.$key.'"'.$parts[0];
            }

            return $parts[0];
        }

        return '"'.$segment.'"';
    }

    /**
     * Concatenate an array of segments, removing empties.
     *
     * @param  array  $segments
     * @return string
     */
    protected function concatenate($segments)
    {
        return implode(' ', array_filter($segments, function ($value) {
            return (string) $value !== '';
        }));
    }

    /**
     * Remove the leading boolean from a statement.
     *
     * @param  string  $value
     * @return string
     */
    protected function removeLeadingBoolean($value)
    {
        return preg_replace('/and |or /i', '', $value, 1);
    }

    /**
     * Get the grammar specific operators.
     *
     * @return array
     */
    public function getOperators()
    {
        return $this->operators;
    }
}<|MERGE_RESOLUTION|>--- conflicted
+++ resolved
@@ -684,7 +684,6 @@
             return $having['sql'];
         } elseif ($having['type'] === 'between') {
             return $this->compileHavingBetween($having);
-<<<<<<< HEAD
         } elseif ($having['type'] === 'Null') {
             return $this->compileHavingNull($having);
         } elseif ($having['type'] === 'NotNull') {
@@ -693,8 +692,6 @@
             return $this->compileHavingBit($having);
         } elseif ($having['type'] === 'Nested') {
             return $this->compileNestedHavings($having);
-=======
->>>>>>> 22467440
         }
 
         return $this->compileBasicHaving($having);
@@ -761,7 +758,6 @@
     }
 
     /**
-<<<<<<< HEAD
      * Compile a having clause involving a bit operator.
      *
      * @param  array  $having
@@ -788,8 +784,6 @@
     }
 
     /**
-=======
->>>>>>> 22467440
      * Compile the "order by" portions of the query.
      *
      * @param  \Illuminate\Database\Query\Builder  $query
