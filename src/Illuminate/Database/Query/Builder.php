<?php

namespace Illuminate\Database\Query;

use BackedEnum;
use Carbon\CarbonPeriod;
use Closure;
use DateTimeInterface;
use Illuminate\Contracts\Database\Query\Builder as BuilderContract;
use Illuminate\Contracts\Database\Query\ConditionExpression;
use Illuminate\Contracts\Database\Query\Expression as ExpressionContract;
use Illuminate\Contracts\Support\Arrayable;
use Illuminate\Database\Concerns\BuildsQueries;
use Illuminate\Database\Concerns\BuildsWhereDateClauses;
use Illuminate\Database\Concerns\ExplainsQueries;
use Illuminate\Database\ConnectionInterface;
use Illuminate\Database\Eloquent\Builder as EloquentBuilder;
use Illuminate\Database\Eloquent\Relations\Relation;
use Illuminate\Database\Query\Grammars\Grammar;
use Illuminate\Database\Query\Processors\Processor;
use Illuminate\Pagination\Paginator;
use Illuminate\Support\Arr;
use Illuminate\Support\Collection;
use Illuminate\Support\LazyCollection;
use Illuminate\Support\Str;
use Illuminate\Support\Traits\ForwardsCalls;
use Illuminate\Support\Traits\Macroable;
use InvalidArgumentException;
use LogicException;
use RuntimeException;
use UnitEnum;

use function Illuminate\Support\enum_value;

class Builder implements BuilderContract
{
    /** @use \Illuminate\Database\Concerns\BuildsQueries<object> */
    use BuildsWhereDateClauses, BuildsQueries, ExplainsQueries, ForwardsCalls, Macroable {
        __call as macroCall;
    }

    /**
     * The database connection instance.
     *
     * @var \Illuminate\Database\ConnectionInterface
     */
    public $connection;

    /**
     * The database query grammar instance.
     *
     * @var \Illuminate\Database\Query\Grammars\Grammar
     */
    public $grammar;

    /**
     * The database query post processor instance.
     *
     * @var \Illuminate\Database\Query\Processors\Processor
     */
    public $processor;

    /**
     * The current query value bindings.
     *
     * @var array
     */
    public $bindings = [
        'select' => [],
        'from' => [],
        'join' => [],
        'where' => [],
        'groupBy' => [],
        'having' => [],
        'order' => [],
        'union' => [],
        'unionOrder' => [],
    ];

    /**
     * An aggregate function and column to be run.
     *
     * @var array|null
     */
    public $aggregate;

    /**
     * The columns that should be returned.
     *
     * @var array|null
     */
    public $columns;

    /**
     * Indicates if the query returns distinct results.
     *
     * Occasionally contains the columns that should be distinct.
     *
     * @var bool|array
     */
    public $distinct = false;

    /**
     * The table which the query is targeting.
     *
     * @var \Illuminate\Database\Query\Expression|string
     */
    public $from;

    /**
     * The index hint for the query.
     *
     * @var \Illuminate\Database\Query\IndexHint|null
     */
    public $indexHint;

    /**
     * The table joins for the query.
     *
     * @var array|null
     */
    public $joins;

    /**
     * The where constraints for the query.
     *
     * @var array
     */
    public $wheres = [];

    /**
     * The groupings for the query.
     *
     * @var array|null
     */
    public $groups;

    /**
     * The having constraints for the query.
     *
     * @var array|null
     */
    public $havings;

    /**
     * The orderings for the query.
     *
     * @var array|null
     */
    public $orders;

    /**
     * The maximum number of records to return.
     *
     * @var int|null
     */
    public $limit;

    /**
     * The maximum number of records to return per group.
     *
     * @var array|null
     */
    public $groupLimit;

    /**
     * The number of records to skip.
     *
     * @var int|null
     */
    public $offset;

    /**
     * The query union statements.
     *
     * @var array|null
     */
    public $unions;

    /**
     * The maximum number of union records to return.
     *
     * @var int|null
     */
    public $unionLimit;

    /**
     * The number of union records to skip.
     *
     * @var int|null
     */
    public $unionOffset;

    /**
     * The orderings for the union query.
     *
     * @var array|null
     */
    public $unionOrders;

    /**
     * Indicates whether row locking is being used.
     *
     * @var string|bool|null
     */
    public $lock;

    /**
     * The callbacks that should be invoked before the query is executed.
     *
     * @var array
     */
    public $beforeQueryCallbacks = [];

    /**
     * The callbacks that should be invoked after retrieving data from the database.
     *
     * @var array
     */
    protected $afterQueryCallbacks = [];

    /**
     * All of the available clause operators.
     *
     * @var string[]
     */
    public $operators = [
        '=', '<', '>', '<=', '>=', '<>', '!=', '<=>',
        'like', 'like binary', 'not like', 'ilike',
        '&', '|', '^', '<<', '>>', '&~', 'is', 'is not',
        'rlike', 'not rlike', 'regexp', 'not regexp',
        '~', '~*', '!~', '!~*', 'similar to',
        'not similar to', 'not ilike', '~~*', '!~~*',
    ];

    /**
     * All of the available bitwise operators.
     *
     * @var string[]
     */
    public $bitwiseOperators = [
        '&', '|', '^', '<<', '>>', '&~',
    ];

    /**
     * Whether to use write pdo for the select.
     *
     * @var bool
     */
    public $useWritePdo = false;

    /**
     * Create a new query builder instance.
     *
     * @return void
     */
    public function __construct(
        ConnectionInterface $connection,
        ?Grammar $grammar = null,
        ?Processor $processor = null,
    ) {
        $this->connection = $connection;
        $this->grammar = $grammar ?: $connection->getQueryGrammar();
        $this->processor = $processor ?: $connection->getPostProcessor();
    }

    /**
     * Set the columns to be selected.
     *
     * @param  array|mixed  $columns
     * @return $this
     */
    public function select($columns = ['*'])
    {
        $this->columns = [];
        $this->bindings['select'] = [];

        $columns = is_array($columns) ? $columns : func_get_args();

        foreach ($columns as $as => $column) {
            if (is_string($as) && $this->isQueryable($column)) {
                $this->selectSub($column, $as);
            } else {
                $this->columns[] = $column;
            }
        }

        return $this;
    }

    /**
     * Add a subselect expression to the query.
     *
     * @param  \Closure|\Illuminate\Database\Query\Builder|\Illuminate\Database\Eloquent\Builder<*>|string  $query
     * @param  string  $as
     * @return $this
     *
     * @throws \InvalidArgumentException
     */
    public function selectSub($query, $as)
    {
        [$query, $bindings] = $this->createSub($query);

        return $this->selectRaw(
            '('.$query.') as '.$this->grammar->wrap($as), $bindings
        );
    }

    /**
     * Add a new "raw" select expression to the query.
     *
     * @param  string  $expression
     * @return $this
     */
    public function selectRaw($expression, array $bindings = [])
    {
        $this->addSelect(new Expression($expression));

        if ($bindings) {
            $this->addBinding($bindings, 'select');
        }

        return $this;
    }

    /**
     * Makes "from" fetch from a subquery.
     *
     * @param  \Closure|\Illuminate\Database\Query\Builder|\Illuminate\Database\Eloquent\Builder<*>|string  $query
     * @param  string  $as
     * @return $this
     *
     * @throws \InvalidArgumentException
     */
    public function fromSub($query, $as)
    {
        [$query, $bindings] = $this->createSub($query);

        return $this->fromRaw('('.$query.') as '.$this->grammar->wrapTable($as), $bindings);
    }

    /**
     * Add a raw from clause to the query.
     *
     * @param  string  $expression
     * @param  mixed  $bindings
     * @return $this
     */
    public function fromRaw($expression, $bindings = [])
    {
        $this->from = new Expression($expression);

        $this->addBinding($bindings, 'from');

        return $this;
    }

    /**
     * Creates a subquery and parse it.
     *
     * @param  \Closure|\Illuminate\Database\Query\Builder|\Illuminate\Database\Eloquent\Builder<*>|string  $query
     * @return array
     */
    protected function createSub($query)
    {
        // If the given query is a Closure, we will execute it while passing in a new
        // query instance to the Closure. This will give the developer a chance to
        // format and work with the query before we cast it to a raw SQL string.
        if ($query instanceof Closure) {
            $callback = $query;

            $callback($query = $this->forSubQuery());
        }

        return $this->parseSub($query);
    }

    /**
     * Parse the subquery into SQL and bindings.
     *
     * @param  mixed  $query
     * @return array
     *
     * @throws \InvalidArgumentException
     */
    protected function parseSub($query)
    {
        if ($query instanceof self || $query instanceof EloquentBuilder || $query instanceof Relation) {
            $query = $this->prependDatabaseNameIfCrossDatabaseQuery($query);

            return [$query->toSql(), $query->getBindings()];
        } elseif (is_string($query)) {
            return [$query, []];
        } else {
            throw new InvalidArgumentException(
                'A subquery must be a query builder instance, a Closure, or a string.'
            );
        }
    }

    /**
     * Prepend the database name if the given query is on another database.
     *
     * @param  mixed  $query
     * @return mixed
     */
    protected function prependDatabaseNameIfCrossDatabaseQuery($query)
    {
        if ($query->getConnection()->getDatabaseName() !==
            $this->getConnection()->getDatabaseName()) {
            $databaseName = $query->getConnection()->getDatabaseName();

            if (! str_starts_with($query->from, $databaseName) && ! str_contains($query->from, '.')) {
                $query->from($databaseName.'.'.$query->from);
            }
        }

        return $query;
    }

    /**
     * Add a new select column to the query.
     *
     * @param  array|mixed  $column
     * @return $this
     */
    public function addSelect($column)
    {
        $columns = is_array($column) ? $column : func_get_args();

        foreach ($columns as $as => $column) {
            if (is_string($as) && $this->isQueryable($column)) {
                if (is_null($this->columns)) {
                    $this->select($this->from.'.*');
                }

                $this->selectSub($column, $as);
            } else {
                if (is_array($this->columns) && in_array($column, $this->columns, true)) {
                    continue;
                }

                $this->columns[] = $column;
            }
        }

        return $this;
    }

    /**
     * Force the query to only return distinct results.
     *
     * @return $this
     */
    public function distinct()
    {
        $columns = func_get_args();

        if (count($columns) > 0) {
            $this->distinct = is_array($columns[0]) || is_bool($columns[0]) ? $columns[0] : $columns;
        } else {
            $this->distinct = true;
        }

        return $this;
    }

    /**
     * Set the table which the query is targeting.
     *
     * @param  \Closure|\Illuminate\Database\Query\Builder|\Illuminate\Database\Eloquent\Builder<*>|\Illuminate\Contracts\Database\Query\Expression|string  $table
     * @param  string|null  $as
     * @return $this
     */
    public function from($table, $as = null)
    {
        if ($this->isQueryable($table)) {
            return $this->fromSub($table, $as);
        }

        $this->from = $as ? "{$table} as {$as}" : $table;

        return $this;
    }

    /**
     * Add an index hint to suggest a query index.
     *
     * @param  string  $index
     * @return $this
     */
    public function useIndex($index)
    {
        $this->indexHint = new IndexHint('hint', $index);

        return $this;
    }

    /**
     * Add an index hint to force a query index.
     *
     * @param  string  $index
     * @return $this
     */
    public function forceIndex($index)
    {
        $this->indexHint = new IndexHint('force', $index);

        return $this;
    }

    /**
     * Add an index hint to ignore a query index.
     *
     * @param  string  $index
     * @return $this
     */
    public function ignoreIndex($index)
    {
        $this->indexHint = new IndexHint('ignore', $index);

        return $this;
    }

    /**
     * Add a join clause to the query.
     *
     * @param  \Illuminate\Contracts\Database\Query\Expression|string  $table
     * @param  \Closure|\Illuminate\Contracts\Database\Query\Expression|string  $first
     * @param  string|null  $operator
     * @param  \Illuminate\Contracts\Database\Query\Expression|string|null  $second
     * @param  string  $type
     * @param  bool  $where
     * @return $this
     */
    public function join($table, $first, $operator = null, $second = null, $type = 'inner', $where = false)
    {
        $join = $this->newJoinClause($this, $type, $table);

        // If the first "column" of the join is really a Closure instance the developer
        // is trying to build a join with a complex "on" clause containing more than
        // one condition, so we'll add the join and call a Closure with the query.
        if ($first instanceof Closure) {
            $first($join);

            $this->joins[] = $join;

            $this->addBinding($join->getBindings(), 'join');
        }

        // If the column is simply a string, we can assume the join simply has a basic
        // "on" clause with a single condition. So we will just build the join with
        // this simple join clauses attached to it. There is not a join callback.
        else {
            $method = $where ? 'where' : 'on';

            $this->joins[] = $join->$method($first, $operator, $second);

            $this->addBinding($join->getBindings(), 'join');
        }

        return $this;
    }

    /**
     * Add a "join where" clause to the query.
     *
     * @param  \Illuminate\Contracts\Database\Query\Expression|string  $table
     * @param  \Closure|\Illuminate\Contracts\Database\Query\Expression|string  $first
     * @param  string  $operator
     * @param  \Illuminate\Contracts\Database\Query\Expression|string  $second
     * @param  string  $type
     * @return $this
     */
    public function joinWhere($table, $first, $operator, $second, $type = 'inner')
    {
        return $this->join($table, $first, $operator, $second, $type, true);
    }

    /**
     * Add a subquery join clause to the query.
     *
     * @param  \Closure|\Illuminate\Database\Query\Builder|\Illuminate\Database\Eloquent\Builder<*>|string  $query
     * @param  string  $as
     * @param  \Closure|\Illuminate\Contracts\Database\Query\Expression|string  $first
     * @param  string|null  $operator
     * @param  \Illuminate\Contracts\Database\Query\Expression|string|null  $second
     * @param  string  $type
     * @param  bool  $where
     * @return $this
     *
     * @throws \InvalidArgumentException
     */
    public function joinSub($query, $as, $first, $operator = null, $second = null, $type = 'inner', $where = false)
    {
        [$query, $bindings] = $this->createSub($query);

        $expression = '('.$query.') as '.$this->grammar->wrapTable($as);

        $this->addBinding($bindings, 'join');

        return $this->join(new Expression($expression), $first, $operator, $second, $type, $where);
    }

    /**
     * Add a lateral join clause to the query.
     *
     * @param  \Closure|\Illuminate\Database\Query\Builder|\Illuminate\Database\Eloquent\Builder<*>|string  $query
     * @return $this
     */
    public function joinLateral($query, string $as, string $type = 'inner')
    {
        [$query, $bindings] = $this->createSub($query);

        $expression = '('.$query.') as '.$this->grammar->wrapTable($as);

        $this->addBinding($bindings, 'join');

        $this->joins[] = $this->newJoinLateralClause($this, $type, new Expression($expression));

        return $this;
    }

    /**
     * Add a lateral left join to the query.
     *
     * @param  \Closure|\Illuminate\Database\Query\Builder|\Illuminate\Database\Eloquent\Builder<*>|string  $query
     * @return $this
     */
    public function leftJoinLateral($query, string $as)
    {
        return $this->joinLateral($query, $as, 'left');
    }

    /**
     * Add a left join to the query.
     *
     * @param  \Illuminate\Contracts\Database\Query\Expression|string  $table
     * @param  \Closure|\Illuminate\Contracts\Database\Query\Expression|string  $first
     * @param  string|null  $operator
     * @param  \Illuminate\Contracts\Database\Query\Expression|string|null  $second
     * @return $this
     */
    public function leftJoin($table, $first, $operator = null, $second = null)
    {
        return $this->join($table, $first, $operator, $second, 'left');
    }

    /**
     * Add a "join where" clause to the query.
     *
     * @param  \Illuminate\Contracts\Database\Query\Expression|string  $table
     * @param  \Closure|\Illuminate\Contracts\Database\Query\Expression|string  $first
     * @param  string  $operator
     * @param  \Illuminate\Contracts\Database\Query\Expression|string|null  $second
     * @return $this
     */
    public function leftJoinWhere($table, $first, $operator, $second)
    {
        return $this->joinWhere($table, $first, $operator, $second, 'left');
    }

    /**
     * Add a subquery left join to the query.
     *
     * @param  \Closure|\Illuminate\Database\Query\Builder|\Illuminate\Database\Eloquent\Builder<*>|string  $query
     * @param  string  $as
     * @param  \Closure|\Illuminate\Contracts\Database\Query\Expression|string  $first
     * @param  string|null  $operator
     * @param  \Illuminate\Contracts\Database\Query\Expression|string|null  $second
     * @return $this
     */
    public function leftJoinSub($query, $as, $first, $operator = null, $second = null)
    {
        return $this->joinSub($query, $as, $first, $operator, $second, 'left');
    }

    /**
     * Add a right join to the query.
     *
     * @param  \Illuminate\Contracts\Database\Query\Expression|string  $table
     * @param  \Closure|string  $first
     * @param  string|null  $operator
     * @param  \Illuminate\Contracts\Database\Query\Expression|string|null  $second
     * @return $this
     */
    public function rightJoin($table, $first, $operator = null, $second = null)
    {
        return $this->join($table, $first, $operator, $second, 'right');
    }

    /**
     * Add a "right join where" clause to the query.
     *
     * @param  \Illuminate\Contracts\Database\Query\Expression|string  $table
     * @param  \Closure|\Illuminate\Contracts\Database\Query\Expression|string  $first
     * @param  string  $operator
     * @param  \Illuminate\Contracts\Database\Query\Expression|string  $second
     * @return $this
     */
    public function rightJoinWhere($table, $first, $operator, $second)
    {
        return $this->joinWhere($table, $first, $operator, $second, 'right');
    }

    /**
     * Add a subquery right join to the query.
     *
     * @param  \Closure|\Illuminate\Database\Query\Builder|\Illuminate\Database\Eloquent\Builder<*>|string  $query
     * @param  string  $as
     * @param  \Closure|\Illuminate\Contracts\Database\Query\Expression|string  $first
     * @param  string|null  $operator
     * @param  \Illuminate\Contracts\Database\Query\Expression|string|null  $second
     * @return $this
     */
    public function rightJoinSub($query, $as, $first, $operator = null, $second = null)
    {
        return $this->joinSub($query, $as, $first, $operator, $second, 'right');
    }

    /**
     * Add a "cross join" clause to the query.
     *
     * @param  \Illuminate\Contracts\Database\Query\Expression|string  $table
     * @param  \Closure|\Illuminate\Contracts\Database\Query\Expression|string|null  $first
     * @param  string|null  $operator
     * @param  \Illuminate\Contracts\Database\Query\Expression|string|null  $second
     * @return $this
     */
    public function crossJoin($table, $first = null, $operator = null, $second = null)
    {
        if ($first) {
            return $this->join($table, $first, $operator, $second, 'cross');
        }

        $this->joins[] = $this->newJoinClause($this, 'cross', $table);

        return $this;
    }

    /**
     * Add a subquery cross join to the query.
     *
     * @param  \Closure|\Illuminate\Database\Query\Builder|\Illuminate\Database\Eloquent\Builder<*>|string  $query
     * @param  string  $as
     * @return $this
     */
    public function crossJoinSub($query, $as)
    {
        [$query, $bindings] = $this->createSub($query);

        $expression = '('.$query.') as '.$this->grammar->wrapTable($as);

        $this->addBinding($bindings, 'join');

        $this->joins[] = $this->newJoinClause($this, 'cross', new Expression($expression));

        return $this;
    }

    /**
     * Get a new join clause.
     *
     * @param  string  $type
     * @param  \Illuminate\Contracts\Database\Query\Expression|string  $table
     * @return \Illuminate\Database\Query\JoinClause
     */
    protected function newJoinClause(self $parentQuery, $type, $table)
    {
        return new JoinClause($parentQuery, $type, $table);
    }

    /**
     * Get a new join lateral clause.
     *
     * @param  string  $type
     * @param  \Illuminate\Contracts\Database\Query\Expression|string  $table
     * @return \Illuminate\Database\Query\JoinLateralClause
     */
    protected function newJoinLateralClause(self $parentQuery, $type, $table)
    {
        return new JoinLateralClause($parentQuery, $type, $table);
    }

    /**
     * Merge an array of where clauses and bindings.
     *
     * @param  array  $wheres
     * @param  array  $bindings
     * @return $this
     */
    public function mergeWheres($wheres, $bindings)
    {
        $this->wheres = array_merge($this->wheres, (array) $wheres);

        $this->bindings['where'] = array_values(
            array_merge($this->bindings['where'], (array) $bindings)
        );

        return $this;
    }

    /**
     * Add a basic where clause to the query.
     *
     * @param  \Closure|string|array|\Illuminate\Contracts\Database\Query\Expression  $column
     * @param  mixed  $operator
     * @param  mixed  $value
     * @param  string  $boolean
     * @return $this
     */
    public function where($column, $operator = null, $value = null, $boolean = 'and')
    {
        if ($column instanceof ConditionExpression) {
            $type = 'Expression';

            $this->wheres[] = compact('type', 'column', 'boolean');

            return $this;
        }

        // If the column is an array, we will assume it is an array of key-value pairs
        // and can add them each as a where clause. We will maintain the boolean we
        // received when the method was called and pass it into the nested where.
        if (is_array($column)) {
            return $this->addArrayOfWheres($column, $boolean);
        }

        // Here we will make some assumptions about the operator. If only 2 values are
        // passed to the method, we will assume that the operator is an equals sign
        // and keep going. Otherwise, we'll require the operator to be passed in.
        [$value, $operator] = $this->prepareValueAndOperator(
            $value, $operator, func_num_args() === 2
        );

        // If the column is actually a Closure instance, we will assume the developer
        // wants to begin a nested where statement which is wrapped in parentheses.
        // We will add that Closure to the query and return back out immediately.
        if ($column instanceof Closure && is_null($operator)) {
            return $this->whereNested($column, $boolean);
        }

        // If the column is a Closure instance and there is an operator value, we will
        // assume the developer wants to run a subquery and then compare the result
        // of that subquery with the given value that was provided to the method.
        if ($this->isQueryable($column) && ! is_null($operator)) {
            [$sub, $bindings] = $this->createSub($column);

            return $this->addBinding($bindings, 'where')
                ->where(new Expression('('.$sub.')'), $operator, $value, $boolean);
        }

        // If the given operator is not found in the list of valid operators we will
        // assume that the developer is just short-cutting the '=' operators and
        // we will set the operators to '=' and set the values appropriately.
        if ($this->invalidOperator($operator)) {
            [$value, $operator] = [$operator, '='];
        }

        // If the value is a Closure, it means the developer is performing an entire
        // sub-select within the query and we will need to compile the sub-select
        // within the where clause to get the appropriate query record results.
        if ($this->isQueryable($value)) {
            return $this->whereSub($column, $operator, $value, $boolean);
        }

        // If the value is "null", we will just assume the developer wants to add a
        // where null clause to the query. So, we will allow a short-cut here to
        // that method for convenience so the developer doesn't have to check.
        if (is_null($value)) {
            return $this->whereNull($column, $boolean, $operator !== '=');
        }

        $type = 'Basic';

        $columnString = ($column instanceof ExpressionContract)
            ? $this->grammar->getValue($column)
            : $column;

        // If the column is making a JSON reference we'll check to see if the value
        // is a boolean. If it is, we'll add the raw boolean string as an actual
        // value to the query to ensure this is properly handled by the query.
        if (str_contains($columnString, '->') && is_bool($value)) {
            $value = new Expression($value ? 'true' : 'false');

            if (is_string($column)) {
                $type = 'JsonBoolean';
            }
        }

        if ($this->isBitwiseOperator($operator)) {
            $type = 'Bitwise';
        }

        // Now that we are working with just a simple query we can put the elements
        // in our array and add the query binding to our array of bindings that
        // will be bound to each SQL statements when it is finally executed.
        $this->wheres[] = compact(
            'type', 'column', 'operator', 'value', 'boolean'
        );

        if (! $value instanceof ExpressionContract) {
            $this->addBinding($this->flattenValue($value), 'where');
        }

        return $this;
    }

    /**
     * Add an array of where clauses to the query.
     *
     * @param  array  $column
     * @param  string  $boolean
     * @param  string  $method
     * @return $this
     */
    protected function addArrayOfWheres($column, $boolean, $method = 'where')
    {
        return $this->whereNested(function ($query) use ($column, $method, $boolean) {
            foreach ($column as $key => $value) {
                if (is_numeric($key) && is_array($value)) {
                    $query->{$method}(...array_values($value), boolean: $boolean);
                } else {
                    $query->{$method}($key, '=', $value, $boolean);
                }
            }
        }, $boolean);
    }

    /**
     * Prepare the value and operator for a where clause.
     *
     * @param  string  $value
     * @param  string  $operator
     * @param  bool  $useDefault
     * @return array
     *
     * @throws \InvalidArgumentException
     */
    public function prepareValueAndOperator($value, $operator, $useDefault = false)
    {
        if ($useDefault) {
            return [$operator, '='];
        } elseif ($this->invalidOperatorAndValue($operator, $value)) {
            throw new InvalidArgumentException('Illegal operator and value combination.');
        }

        return [$value, $operator];
    }

    /**
     * Determine if the given operator and value combination is legal.
     *
     * Prevents using Null values with invalid operators.
     *
     * @param  string  $operator
     * @param  mixed  $value
     * @return bool
     */
    protected function invalidOperatorAndValue($operator, $value)
    {
        return is_null($value) && in_array($operator, $this->operators) &&
             ! in_array($operator, ['=', '<>', '!=']);
    }

    /**
     * Determine if the given operator is supported.
     *
     * @param  string  $operator
     * @return bool
     */
    protected function invalidOperator($operator)
    {
        return ! is_string($operator) || (! in_array(strtolower($operator), $this->operators, true) &&
               ! in_array(strtolower($operator), $this->grammar->getOperators(), true));
    }

    /**
     * Determine if the operator is a bitwise operator.
     *
     * @param  string  $operator
     * @return bool
     */
    protected function isBitwiseOperator($operator)
    {
        return in_array(strtolower($operator), $this->bitwiseOperators, true) ||
               in_array(strtolower($operator), $this->grammar->getBitwiseOperators(), true);
    }

    /**
     * Add an "or where" clause to the query.
     *
     * @param  \Closure|string|array|\Illuminate\Contracts\Database\Query\Expression  $column
     * @param  mixed  $operator
     * @param  mixed  $value
     * @return $this
     */
    public function orWhere($column, $operator = null, $value = null)
    {
        [$value, $operator] = $this->prepareValueAndOperator(
            $value, $operator, func_num_args() === 2
        );

        return $this->where($column, $operator, $value, 'or');
    }

    /**
     * Add a basic "where not" clause to the query.
     *
     * @param  \Closure|string|array|\Illuminate\Contracts\Database\Query\Expression  $column
     * @param  mixed  $operator
     * @param  mixed  $value
     * @param  string  $boolean
     * @return $this
     */
    public function whereNot($column, $operator = null, $value = null, $boolean = 'and')
    {
        if (is_array($column)) {
            return $this->whereNested(function ($query) use ($column, $operator, $value, $boolean) {
                $query->where($column, $operator, $value, $boolean);
            }, $boolean.' not');
        }

        return $this->where($column, $operator, $value, $boolean.' not');
    }

    /**
     * Add an "or where not" clause to the query.
     *
     * @param  \Closure|string|array|\Illuminate\Contracts\Database\Query\Expression  $column
     * @param  mixed  $operator
     * @param  mixed  $value
     * @return $this
     */
    public function orWhereNot($column, $operator = null, $value = null)
    {
        return $this->whereNot($column, $operator, $value, 'or');
    }

    /**
     * Add a "where" clause comparing two columns to the query.
     *
     * @param  \Illuminate\Contracts\Database\Query\Expression|string|array  $first
     * @param  string|null  $operator
     * @param  string|null  $second
     * @param  string|null  $boolean
     * @return $this
     */
    public function whereColumn($first, $operator = null, $second = null, $boolean = 'and')
    {
        // If the column is an array, we will assume it is an array of key-value pairs
        // and can add them each as a where clause. We will maintain the boolean we
        // received when the method was called and pass it into the nested where.
        if (is_array($first)) {
            return $this->addArrayOfWheres($first, $boolean, 'whereColumn');
        }

        // If the given operator is not found in the list of valid operators we will
        // assume that the developer is just short-cutting the '=' operators and
        // we will set the operators to '=' and set the values appropriately.
        if ($this->invalidOperator($operator)) {
            [$second, $operator] = [$operator, '='];
        }

        // Finally, we will add this where clause into this array of clauses that we
        // are building for the query. All of them will be compiled via a grammar
        // once the query is about to be executed and run against the database.
        $type = 'Column';

        $this->wheres[] = compact(
            'type', 'first', 'operator', 'second', 'boolean'
        );

        return $this;
    }

    /**
     * Add an "or where" clause comparing two columns to the query.
     *
     * @param  \Illuminate\Contracts\Database\Query\Expression|string|array  $first
     * @param  string|null  $operator
     * @param  string|null  $second
     * @return $this
     */
    public function orWhereColumn($first, $operator = null, $second = null)
    {
        return $this->whereColumn($first, $operator, $second, 'or');
    }

    /**
     * Add a raw where clause to the query.
     *
     * @param  string  $sql
     * @param  mixed  $bindings
     * @param  string  $boolean
     * @return $this
     */
    public function whereRaw($sql, $bindings = [], $boolean = 'and')
    {
        $this->wheres[] = ['type' => 'raw', 'sql' => $sql, 'boolean' => $boolean];

        $this->addBinding((array) $bindings, 'where');

        return $this;
    }

    /**
     * Add a raw or where clause to the query.
     *
     * @param  string  $sql
     * @param  mixed  $bindings
     * @return $this
     */
    public function orWhereRaw($sql, $bindings = [])
    {
        return $this->whereRaw($sql, $bindings, 'or');
    }

    /**
     * Add a "where like" clause to the query.
     *
     * @param  \Illuminate\Contracts\Database\Query\Expression|string  $column
     * @param  string  $value
     * @param  bool  $caseSensitive
     * @param  string  $boolean
     * @param  bool  $not
     * @return $this
     */
    public function whereLike($column, $value, $caseSensitive = false, $boolean = 'and', $not = false)
    {
        $type = 'Like';

        $this->wheres[] = compact('type', 'column', 'value', 'caseSensitive', 'boolean', 'not');

        if (method_exists($this->grammar, 'prepareWhereLikeBinding')) {
            $value = $this->grammar->prepareWhereLikeBinding($value, $caseSensitive);
        }

        $this->addBinding($value);

        return $this;
    }

    /**
     * Add an "or where like" clause to the query.
     *
     * @param  \Illuminate\Contracts\Database\Query\Expression|string  $column
     * @param  string  $value
     * @param  bool  $caseSensitive
     * @return $this
     */
    public function orWhereLike($column, $value, $caseSensitive = false)
    {
        return $this->whereLike($column, $value, $caseSensitive, 'or', false);
    }

    /**
     * Add a "where not like" clause to the query.
     *
     * @param  \Illuminate\Contracts\Database\Query\Expression|string  $column
     * @param  string  $value
     * @param  bool  $caseSensitive
     * @param  string  $boolean
     * @return $this
     */
    public function whereNotLike($column, $value, $caseSensitive = false, $boolean = 'and')
    {
        return $this->whereLike($column, $value, $caseSensitive, $boolean, true);
    }

    /**
     * Add an "or where not like" clause to the query.
     *
     * @param  \Illuminate\Contracts\Database\Query\Expression|string  $column
     * @param  string  $value
     * @param  bool  $caseSensitive
     * @return $this
     */
    public function orWhereNotLike($column, $value, $caseSensitive = false)
    {
        return $this->whereNotLike($column, $value, $caseSensitive, 'or');
    }

    /**
     * Add a "where in" clause to the query.
     *
     * @param  \Illuminate\Contracts\Database\Query\Expression|string  $column
     * @param  mixed  $values
     * @param  string  $boolean
     * @param  bool  $not
     * @return $this
     */
    public function whereIn($column, $values, $boolean = 'and', $not = false)
    {
        $type = $not ? 'NotIn' : 'In';

        // If the value is a query builder instance we will assume the developer wants to
        // look for any values that exist within this given query. So, we will add the
        // query accordingly so that this query is properly executed when it is run.
        if ($this->isQueryable($values)) {
            [$query, $bindings] = $this->createSub($values);

            $values = [new Expression($query)];

            $this->addBinding($bindings, 'where');
        }

        // Next, if the value is Arrayable we need to cast it to its raw array form so we
        // have the underlying array value instead of an Arrayable object which is not
        // able to be added as a binding, etc. We will then add to the wheres array.
        if ($values instanceof Arrayable) {
            $values = $values->toArray();
        }

        $this->wheres[] = compact('type', 'column', 'values', 'boolean');

        if (count($values) !== count(Arr::flatten($values, 1))) {
            throw new InvalidArgumentException('Nested arrays may not be passed to whereIn method.');
        }

        // Finally, we'll add a binding for each value unless that value is an expression
        // in which case we will just skip over it since it will be the query as a raw
        // string and not as a parameterized place-holder to be replaced by the PDO.
        $this->addBinding($this->cleanBindings($values), 'where');

        return $this;
    }

    /**
     * Add an "or where in" clause to the query.
     *
     * @param  \Illuminate\Contracts\Database\Query\Expression|string  $column
     * @param  mixed  $values
     * @return $this
     */
    public function orWhereIn($column, $values)
    {
        return $this->whereIn($column, $values, 'or');
    }

    /**
     * Add a "where not in" clause to the query.
     *
     * @param  \Illuminate\Contracts\Database\Query\Expression|string  $column
     * @param  mixed  $values
     * @param  string  $boolean
     * @return $this
     */
    public function whereNotIn($column, $values, $boolean = 'and')
    {
        return $this->whereIn($column, $values, $boolean, true);
    }

    /**
     * Add an "or where not in" clause to the query.
     *
     * @param  \Illuminate\Contracts\Database\Query\Expression|string  $column
     * @param  mixed  $values
     * @return $this
     */
    public function orWhereNotIn($column, $values)
    {
        return $this->whereNotIn($column, $values, 'or');
    }

    /**
     * Add a "where in raw" clause for integer values to the query.
     *
     * @param  string  $column
     * @param  \Illuminate\Contracts\Support\Arrayable|array  $values
     * @param  string  $boolean
     * @param  bool  $not
     * @return $this
     */
    public function whereIntegerInRaw($column, $values, $boolean = 'and', $not = false)
    {
        $type = $not ? 'NotInRaw' : 'InRaw';

        if ($values instanceof Arrayable) {
            $values = $values->toArray();
        }

        $values = Arr::flatten($values);

        foreach ($values as &$value) {
            $value = (int) ($value instanceof BackedEnum ? $value->value : $value);
        }

        $this->wheres[] = compact('type', 'column', 'values', 'boolean');

        return $this;
    }

    /**
     * Add an "or where in raw" clause for integer values to the query.
     *
     * @param  string  $column
     * @param  \Illuminate\Contracts\Support\Arrayable|array  $values
     * @return $this
     */
    public function orWhereIntegerInRaw($column, $values)
    {
        return $this->whereIntegerInRaw($column, $values, 'or');
    }

    /**
     * Add a "where not in raw" clause for integer values to the query.
     *
     * @param  string  $column
     * @param  \Illuminate\Contracts\Support\Arrayable|array  $values
     * @param  string  $boolean
     * @return $this
     */
    public function whereIntegerNotInRaw($column, $values, $boolean = 'and')
    {
        return $this->whereIntegerInRaw($column, $values, $boolean, true);
    }

    /**
     * Add an "or where not in raw" clause for integer values to the query.
     *
     * @param  string  $column
     * @param  \Illuminate\Contracts\Support\Arrayable|array  $values
     * @return $this
     */
    public function orWhereIntegerNotInRaw($column, $values)
    {
        return $this->whereIntegerNotInRaw($column, $values, 'or');
    }

    /**
     * Add a "where null" clause to the query.
     *
     * @param  string|array|\Illuminate\Contracts\Database\Query\Expression  $columns
     * @param  string  $boolean
     * @param  bool  $not
     * @return $this
     */
    public function whereNull($columns, $boolean = 'and', $not = false)
    {
        $type = $not ? 'NotNull' : 'Null';

        foreach (Arr::wrap($columns) as $column) {
            $this->wheres[] = compact('type', 'column', 'boolean');
        }

        return $this;
    }

    /**
     * Add an "or where null" clause to the query.
     *
     * @param  string|array|\Illuminate\Contracts\Database\Query\Expression  $column
     * @return $this
     */
    public function orWhereNull($column)
    {
        return $this->whereNull($column, 'or');
    }

    /**
     * Add a "where not null" clause to the query.
     *
     * @param  string|array|\Illuminate\Contracts\Database\Query\Expression  $columns
     * @param  string  $boolean
     * @return $this
     */
    public function whereNotNull($columns, $boolean = 'and')
    {
        return $this->whereNull($columns, $boolean, true);
    }

    /**
     * Add a where between statement to the query.
     *
     * @param  \Illuminate\Contracts\Database\Query\Expression|string  $column
     * @param  string  $boolean
     * @param  bool  $not
     * @return $this
     */
    public function whereBetween($column, iterable $values, $boolean = 'and', $not = false)
    {
        $type = 'between';

        if ($values instanceof CarbonPeriod) {
            $values = [$values->getStartDate(), $values->getEndDate()];
        }

        $this->wheres[] = compact('type', 'column', 'values', 'boolean', 'not');

        $this->addBinding(array_slice($this->cleanBindings(Arr::flatten($values)), 0, 2), 'where');

        return $this;
    }

    /**
     * Add a where between statement using columns to the query.
     *
     * @param  \Illuminate\Contracts\Database\Query\Expression|string  $column
     * @param  string  $boolean
     * @param  bool  $not
     * @return $this
     */
    public function whereBetweenColumns($column, array $values, $boolean = 'and', $not = false)
    {
        $type = 'betweenColumns';

        $this->wheres[] = compact('type', 'column', 'values', 'boolean', 'not');

        return $this;
    }

    /**
     * Add an or where between statement to the query.
     *
     * @param  \Illuminate\Contracts\Database\Query\Expression|string  $column
     * @return $this
     */
    public function orWhereBetween($column, iterable $values)
    {
        return $this->whereBetween($column, $values, 'or');
    }

    /**
     * Add an or where between statement using columns to the query.
     *
     * @param  \Illuminate\Contracts\Database\Query\Expression|string  $column
     * @return $this
     */
    public function orWhereBetweenColumns($column, array $values)
    {
        return $this->whereBetweenColumns($column, $values, 'or');
    }

    /**
     * Add a where not between statement to the query.
     *
     * @param  \Illuminate\Contracts\Database\Query\Expression|string  $column
     * @param  string  $boolean
     * @return $this
     */
    public function whereNotBetween($column, iterable $values, $boolean = 'and')
    {
        return $this->whereBetween($column, $values, $boolean, true);
    }

    /**
     * Add a where not between statement using columns to the query.
     *
     * @param  \Illuminate\Contracts\Database\Query\Expression|string  $column
     * @param  string  $boolean
     * @return $this
     */
    public function whereNotBetweenColumns($column, array $values, $boolean = 'and')
    {
        return $this->whereBetweenColumns($column, $values, $boolean, true);
    }

    /**
     * Add an or where not between statement to the query.
     *
     * @param  \Illuminate\Contracts\Database\Query\Expression|string  $column
     * @return $this
     */
    public function orWhereNotBetween($column, iterable $values)
    {
        return $this->whereNotBetween($column, $values, 'or');
    }

    /**
     * Add an or where not between statement using columns to the query.
     *
     * @param  \Illuminate\Contracts\Database\Query\Expression|string  $column
     * @return $this
     */
    public function orWhereNotBetweenColumns($column, array $values)
    {
        return $this->whereNotBetweenColumns($column, $values, 'or');
    }

    /**
     * Add an "or where not null" clause to the query.
     *
     * @param  \Illuminate\Contracts\Database\Query\Expression|string  $column
     * @return $this
     */
    public function orWhereNotNull($column)
    {
        return $this->whereNotNull($column, 'or');
    }

    /**
     * Add a "where date" statement to the query.
     *
     * @param  \Illuminate\Contracts\Database\Query\Expression|string  $column
     * @param  \DateTimeInterface|string|null  $operator
     * @param  \DateTimeInterface|string|null  $value
     * @param  string  $boolean
     * @return $this
     */
    public function whereDate($column, $operator, $value = null, $boolean = 'and')
    {
        [$value, $operator] = $this->prepareValueAndOperator(
            $value, $operator, func_num_args() === 2
        );

        // If the given operator is not found in the list of valid operators we will
        // assume that the developer is just short-cutting the '=' operators and
        // we will set the operators to '=' and set the values appropriately.
        if ($this->invalidOperator($operator)) {
            [$value, $operator] = [$operator, '='];
        }

        $value = $this->flattenValue($value);

        if ($value instanceof DateTimeInterface) {
            $value = $value->format('Y-m-d');
        }

        return $this->addDateBasedWhere('Date', $column, $operator, $value, $boolean);
    }

    /**
     * Add an "or where date" statement to the query.
     *
     * @param  \Illuminate\Contracts\Database\Query\Expression|string  $column
     * @param  \DateTimeInterface|string|null  $operator
     * @param  \DateTimeInterface|string|null  $value
     * @return $this
     */
    public function orWhereDate($column, $operator, $value = null)
    {
        [$value, $operator] = $this->prepareValueAndOperator(
            $value, $operator, func_num_args() === 2
        );

        return $this->whereDate($column, $operator, $value, 'or');
    }

    /**
     * Add a "where time" statement to the query.
     *
     * @param  \Illuminate\Contracts\Database\Query\Expression|string  $column
     * @param  \DateTimeInterface|string|null  $operator
     * @param  \DateTimeInterface|string|null  $value
     * @param  string  $boolean
     * @return $this
     */
    public function whereTime($column, $operator, $value = null, $boolean = 'and')
    {
        [$value, $operator] = $this->prepareValueAndOperator(
            $value, $operator, func_num_args() === 2
        );

        // If the given operator is not found in the list of valid operators we will
        // assume that the developer is just short-cutting the '=' operators and
        // we will set the operators to '=' and set the values appropriately.
        if ($this->invalidOperator($operator)) {
            [$value, $operator] = [$operator, '='];
        }

        $value = $this->flattenValue($value);

        if ($value instanceof DateTimeInterface) {
            $value = $value->format('H:i:s');
        }

        return $this->addDateBasedWhere('Time', $column, $operator, $value, $boolean);
    }

    /**
     * Add an "or where time" statement to the query.
     *
     * @param  \Illuminate\Contracts\Database\Query\Expression|string  $column
     * @param  \DateTimeInterface|string|null  $operator
     * @param  \DateTimeInterface|string|null  $value
     * @return $this
     */
    public function orWhereTime($column, $operator, $value = null)
    {
        [$value, $operator] = $this->prepareValueAndOperator(
            $value, $operator, func_num_args() === 2
        );

        return $this->whereTime($column, $operator, $value, 'or');
    }

    /**
     * Add a "where day" statement to the query.
     *
     * @param  \Illuminate\Contracts\Database\Query\Expression|string  $column
     * @param  \DateTimeInterface|string|int|null  $operator
     * @param  \DateTimeInterface|string|int|null  $value
     * @param  string  $boolean
     * @return $this
     */
    public function whereDay($column, $operator, $value = null, $boolean = 'and')
    {
        [$value, $operator] = $this->prepareValueAndOperator(
            $value, $operator, func_num_args() === 2
        );

        // If the given operator is not found in the list of valid operators we will
        // assume that the developer is just short-cutting the '=' operators and
        // we will set the operators to '=' and set the values appropriately.
        if ($this->invalidOperator($operator)) {
            [$value, $operator] = [$operator, '='];
        }

        $value = $this->flattenValue($value);

        if ($value instanceof DateTimeInterface) {
            $value = $value->format('d');
        }

        if (! $value instanceof ExpressionContract) {
            $value = sprintf('%02d', $value);
        }

        return $this->addDateBasedWhere('Day', $column, $operator, $value, $boolean);
    }

    /**
     * Add an "or where day" statement to the query.
     *
     * @param  \Illuminate\Contracts\Database\Query\Expression|string  $column
     * @param  \DateTimeInterface|string|int|null  $operator
     * @param  \DateTimeInterface|string|int|null  $value
     * @return $this
     */
    public function orWhereDay($column, $operator, $value = null)
    {
        [$value, $operator] = $this->prepareValueAndOperator(
            $value, $operator, func_num_args() === 2
        );

        return $this->whereDay($column, $operator, $value, 'or');
    }

    /**
     * Add a "where month" statement to the query.
     *
     * @param  \Illuminate\Contracts\Database\Query\Expression|string  $column
     * @param  \DateTimeInterface|string|int|null  $operator
     * @param  \DateTimeInterface|string|int|null  $value
     * @param  string  $boolean
     * @return $this
     */
    public function whereMonth($column, $operator, $value = null, $boolean = 'and')
    {
        [$value, $operator] = $this->prepareValueAndOperator(
            $value, $operator, func_num_args() === 2
        );

        // If the given operator is not found in the list of valid operators we will
        // assume that the developer is just short-cutting the '=' operators and
        // we will set the operators to '=' and set the values appropriately.
        if ($this->invalidOperator($operator)) {
            [$value, $operator] = [$operator, '='];
        }

        $value = $this->flattenValue($value);

        if ($value instanceof DateTimeInterface) {
            $value = $value->format('m');
        }

        if (! $value instanceof ExpressionContract) {
            $value = sprintf('%02d', $value);
        }

        return $this->addDateBasedWhere('Month', $column, $operator, $value, $boolean);
    }

    /**
     * Add an "or where month" statement to the query.
     *
     * @param  \Illuminate\Contracts\Database\Query\Expression|string  $column
     * @param  \DateTimeInterface|string|int|null  $operator
     * @param  \DateTimeInterface|string|int|null  $value
     * @return $this
     */
    public function orWhereMonth($column, $operator, $value = null)
    {
        [$value, $operator] = $this->prepareValueAndOperator(
            $value, $operator, func_num_args() === 2
        );

        return $this->whereMonth($column, $operator, $value, 'or');
    }

    /**
     * Add a "where year" statement to the query.
     *
     * @param  \Illuminate\Contracts\Database\Query\Expression|string  $column
     * @param  \DateTimeInterface|string|int|null  $operator
     * @param  \DateTimeInterface|string|int|null  $value
     * @param  string  $boolean
     * @return $this
     */
    public function whereYear($column, $operator, $value = null, $boolean = 'and')
    {
        [$value, $operator] = $this->prepareValueAndOperator(
            $value, $operator, func_num_args() === 2
        );

        // If the given operator is not found in the list of valid operators we will
        // assume that the developer is just short-cutting the '=' operators and
        // we will set the operators to '=' and set the values appropriately.
        if ($this->invalidOperator($operator)) {
            [$value, $operator] = [$operator, '='];
        }

        $value = $this->flattenValue($value);

        if ($value instanceof DateTimeInterface) {
            $value = $value->format('Y');
        }

        return $this->addDateBasedWhere('Year', $column, $operator, $value, $boolean);
    }

    /**
     * Add an "or where year" statement to the query.
     *
     * @param  \Illuminate\Contracts\Database\Query\Expression|string  $column
     * @param  \DateTimeInterface|string|int|null  $operator
     * @param  \DateTimeInterface|string|int|null  $value
     * @return $this
     */
    public function orWhereYear($column, $operator, $value = null)
    {
        [$value, $operator] = $this->prepareValueAndOperator(
            $value, $operator, func_num_args() === 2
        );

        return $this->whereYear($column, $operator, $value, 'or');
    }

    /**
     * Add a date based (year, month, day, time) statement to the query.
     *
     * @param  string  $type
     * @param  \Illuminate\Contracts\Database\Query\Expression|string  $column
     * @param  string  $operator
     * @param  mixed  $value
     * @param  string  $boolean
     * @return $this
     */
    protected function addDateBasedWhere($type, $column, $operator, $value, $boolean = 'and')
    {
        $this->wheres[] = compact('column', 'type', 'boolean', 'operator', 'value');

        if (! $value instanceof ExpressionContract) {
            $this->addBinding($value, 'where');
        }

        return $this;
    }

    /**
     * Add a nested where statement to the query.
     *
     * @param  string  $boolean
     * @return $this
     */
    public function whereNested(Closure $callback, $boolean = 'and')
    {
        $callback($query = $this->forNestedWhere());

        return $this->addNestedWhereQuery($query, $boolean);
    }

    /**
     * Create a new query instance for nested where condition.
     *
     * @return \Illuminate\Database\Query\Builder
     */
    public function forNestedWhere()
    {
        return $this->newQuery()->from($this->from);
    }

    /**
     * Add another query builder as a nested where to the query builder.
     *
     * @param  \Illuminate\Database\Query\Builder  $query
     * @param  string  $boolean
     * @return $this
     */
    public function addNestedWhereQuery($query, $boolean = 'and')
    {
        if (count($query->wheres)) {
            $type = 'Nested';

            $this->wheres[] = compact('type', 'query', 'boolean');

            $this->addBinding($query->getRawBindings()['where'], 'where');
        }

        return $this;
    }

    /**
     * Add a full sub-select to the query.
     *
     * @param  \Illuminate\Contracts\Database\Query\Expression|string  $column
     * @param  string  $operator
     * @param  \Closure|\Illuminate\Database\Query\Builder|\Illuminate\Database\Eloquent\Builder<*>  $callback
     * @param  string  $boolean
     * @return $this
     */
    protected function whereSub($column, $operator, $callback, $boolean)
    {
        $type = 'Sub';

        if ($callback instanceof Closure) {
            // Once we have the query instance we can simply execute it so it can add all
            // of the sub-select's conditions to itself, and then we can cache it off
            // in the array of where clauses for the "main" parent query instance.
            $callback($query = $this->forSubQuery());
        } else {
            $query = $callback instanceof EloquentBuilder ? $callback->toBase() : $callback;
        }

        $this->wheres[] = compact(
            'type', 'column', 'operator', 'query', 'boolean'
        );

        $this->addBinding($query->getBindings(), 'where');

        return $this;
    }

    /**
     * Add an exists clause to the query.
     *
     * @param  \Closure|\Illuminate\Database\Query\Builder|\Illuminate\Database\Eloquent\Builder<*>  $callback
     * @param  string  $boolean
     * @param  bool  $not
     * @return $this
     */
    public function whereExists($callback, $boolean = 'and', $not = false)
    {
        if ($callback instanceof Closure) {
            $query = $this->forSubQuery();

            // Similar to the sub-select clause, we will create a new query instance so
            // the developer may cleanly specify the entire exists query and we will
            // compile the whole thing in the grammar and insert it into the SQL.
            $callback($query);
        } else {
            $query = $callback instanceof EloquentBuilder ? $callback->toBase() : $callback;
        }

        return $this->addWhereExistsQuery($query, $boolean, $not);
    }

    /**
     * Add an or exists clause to the query.
     *
     * @param  \Closure|\Illuminate\Database\Query\Builder|\Illuminate\Database\Eloquent\Builder<*>  $callback
     * @param  bool  $not
     * @return $this
     */
    public function orWhereExists($callback, $not = false)
    {
        return $this->whereExists($callback, 'or', $not);
    }

    /**
     * Add a where not exists clause to the query.
     *
     * @param  \Closure|\Illuminate\Database\Query\Builder|\Illuminate\Database\Eloquent\Builder<*>  $callback
     * @param  string  $boolean
     * @return $this
     */
    public function whereNotExists($callback, $boolean = 'and')
    {
        return $this->whereExists($callback, $boolean, true);
    }

    /**
     * Add a where not exists clause to the query.
     *
     * @param  \Closure|\Illuminate\Database\Query\Builder|\Illuminate\Database\Eloquent\Builder<*>  $callback
     * @return $this
     */
    public function orWhereNotExists($callback)
    {
        return $this->orWhereExists($callback, true);
    }

    /**
     * Add an exists clause to the query.
     *
     * @param  string  $boolean
     * @param  bool  $not
     * @return $this
     */
    public function addWhereExistsQuery(self $query, $boolean = 'and', $not = false)
    {
        $type = $not ? 'NotExists' : 'Exists';

        $this->wheres[] = compact('type', 'query', 'boolean');

        $this->addBinding($query->getBindings(), 'where');

        return $this;
    }

    /**
     * Adds a where condition using row values.
     *
     * @param  array  $columns
     * @param  string  $operator
     * @param  array  $values
     * @param  string  $boolean
     * @return $this
     *
     * @throws \InvalidArgumentException
     */
    public function whereRowValues($columns, $operator, $values, $boolean = 'and')
    {
        if (count($columns) !== count($values)) {
            throw new InvalidArgumentException('The number of columns must match the number of values');
        }

        $type = 'RowValues';

        $this->wheres[] = compact('type', 'columns', 'operator', 'values', 'boolean');

        $this->addBinding($this->cleanBindings($values));

        return $this;
    }

    /**
     * Adds an or where condition using row values.
     *
     * @param  array  $columns
     * @param  string  $operator
     * @param  array  $values
     * @return $this
     */
    public function orWhereRowValues($columns, $operator, $values)
    {
        return $this->whereRowValues($columns, $operator, $values, 'or');
    }

    /**
     * Add a "where JSON contains" clause to the query.
     *
     * @param  string  $column
     * @param  mixed  $value
     * @param  string  $boolean
     * @param  bool  $not
     * @return $this
     */
    public function whereJsonContains($column, $value, $boolean = 'and', $not = false)
    {
        $type = 'JsonContains';

        $this->wheres[] = compact('type', 'column', 'value', 'boolean', 'not');

        if (! $value instanceof ExpressionContract) {
            $this->addBinding($this->grammar->prepareBindingForJsonContains($value));
        }

        return $this;
    }

    /**
     * Add an "or where JSON contains" clause to the query.
     *
     * @param  string  $column
     * @param  mixed  $value
     * @return $this
     */
    public function orWhereJsonContains($column, $value)
    {
        return $this->whereJsonContains($column, $value, 'or');
    }

    /**
     * Add a "where JSON not contains" clause to the query.
     *
     * @param  string  $column
     * @param  mixed  $value
     * @param  string  $boolean
     * @return $this
     */
    public function whereJsonDoesntContain($column, $value, $boolean = 'and')
    {
        return $this->whereJsonContains($column, $value, $boolean, true);
    }

    /**
     * Add an "or where JSON not contains" clause to the query.
     *
     * @param  string  $column
     * @param  mixed  $value
     * @return $this
     */
    public function orWhereJsonDoesntContain($column, $value)
    {
        return $this->whereJsonDoesntContain($column, $value, 'or');
    }

    /**
     * Add a "where JSON overlaps" clause to the query.
     *
     * @param  string  $column
     * @param  mixed  $value
     * @param  string  $boolean
     * @param  bool  $not
     * @return $this
     */
    public function whereJsonOverlaps($column, $value, $boolean = 'and', $not = false)
    {
        $type = 'JsonOverlaps';

        $this->wheres[] = compact('type', 'column', 'value', 'boolean', 'not');

        if (! $value instanceof ExpressionContract) {
            $this->addBinding($this->grammar->prepareBindingForJsonContains($value));
        }

        return $this;
    }

    /**
     * Add an "or where JSON overlaps" clause to the query.
     *
     * @param  string  $column
     * @param  mixed  $value
     * @return $this
     */
    public function orWhereJsonOverlaps($column, $value)
    {
        return $this->whereJsonOverlaps($column, $value, 'or');
    }

    /**
     * Add a "where JSON not overlap" clause to the query.
     *
     * @param  string  $column
     * @param  mixed  $value
     * @param  string  $boolean
     * @return $this
     */
    public function whereJsonDoesntOverlap($column, $value, $boolean = 'and')
    {
        return $this->whereJsonOverlaps($column, $value, $boolean, true);
    }

    /**
     * Add an "or where JSON not overlap" clause to the query.
     *
     * @param  string  $column
     * @param  mixed  $value
     * @return $this
     */
    public function orWhereJsonDoesntOverlap($column, $value)
    {
        return $this->whereJsonDoesntOverlap($column, $value, 'or');
    }

    /**
     * Add a clause that determines if a JSON path exists to the query.
     *
     * @param  string  $column
     * @param  string  $boolean
     * @param  bool  $not
     * @return $this
     */
    public function whereJsonContainsKey($column, $boolean = 'and', $not = false)
    {
        $type = 'JsonContainsKey';

        $this->wheres[] = compact('type', 'column', 'boolean', 'not');

        return $this;
    }

    /**
     * Add an "or" clause that determines if a JSON path exists to the query.
     *
     * @param  string  $column
     * @return $this
     */
    public function orWhereJsonContainsKey($column)
    {
        return $this->whereJsonContainsKey($column, 'or');
    }

    /**
     * Add a clause that determines if a JSON path does not exist to the query.
     *
     * @param  string  $column
     * @param  string  $boolean
     * @return $this
     */
    public function whereJsonDoesntContainKey($column, $boolean = 'and')
    {
        return $this->whereJsonContainsKey($column, $boolean, true);
    }

    /**
     * Add an "or" clause that determines if a JSON path does not exist to the query.
     *
     * @param  string  $column
     * @return $this
     */
    public function orWhereJsonDoesntContainKey($column)
    {
        return $this->whereJsonDoesntContainKey($column, 'or');
    }

    /**
     * Add a "where JSON length" clause to the query.
     *
     * @param  string  $column
     * @param  mixed  $operator
     * @param  mixed  $value
     * @param  string  $boolean
     * @return $this
     */
    public function whereJsonLength($column, $operator, $value = null, $boolean = 'and')
    {
        $type = 'JsonLength';

        [$value, $operator] = $this->prepareValueAndOperator(
            $value, $operator, func_num_args() === 2
        );

        // If the given operator is not found in the list of valid operators we will
        // assume that the developer is just short-cutting the '=' operators and
        // we will set the operators to '=' and set the values appropriately.
        if ($this->invalidOperator($operator)) {
            [$value, $operator] = [$operator, '='];
        }

        $this->wheres[] = compact('type', 'column', 'operator', 'value', 'boolean');

        if (! $value instanceof ExpressionContract) {
            $this->addBinding((int) $this->flattenValue($value));
        }

        return $this;
    }

    /**
     * Add an "or where JSON length" clause to the query.
     *
     * @param  string  $column
     * @param  mixed  $operator
     * @param  mixed  $value
     * @return $this
     */
    public function orWhereJsonLength($column, $operator, $value = null)
    {
        [$value, $operator] = $this->prepareValueAndOperator(
            $value, $operator, func_num_args() === 2
        );

        return $this->whereJsonLength($column, $operator, $value, 'or');
    }

    /**
     * Handles dynamic "where" clauses to the query.
     *
     * @param  string  $method
     * @param  array  $parameters
     * @return $this
     */
    public function dynamicWhere($method, $parameters)
    {
        $finder = substr($method, 5);

        $segments = preg_split(
            '/(And|Or)(?=[A-Z])/', $finder, -1, PREG_SPLIT_DELIM_CAPTURE
        );

        // The connector variable will determine which connector will be used for the
        // query condition. We will change it as we come across new boolean values
        // in the dynamic method strings, which could contain a number of these.
        $connector = 'and';

        $index = 0;

        foreach ($segments as $segment) {
            // If the segment is not a boolean connector, we can assume it is a column's name
            // and we will add it to the query as a new constraint as a where clause, then
            // we can keep iterating through the dynamic method string's segments again.
            if ($segment !== 'And' && $segment !== 'Or') {
                $this->addDynamic($segment, $connector, $parameters, $index);

                $index++;
            }

            // Otherwise, we will store the connector so we know how the next where clause we
            // find in the query should be connected to the previous ones, meaning we will
            // have the proper boolean connector to connect the next where clause found.
            else {
                $connector = $segment;
            }
        }

        return $this;
    }

    /**
     * Add a single dynamic where clause statement to the query.
     *
     * @param  string  $segment
     * @param  string  $connector
     * @param  array  $parameters
     * @param  int  $index
     * @return void
     */
    protected function addDynamic($segment, $connector, $parameters, $index)
    {
        // Once we have parsed out the columns and formatted the boolean operators we
        // are ready to add it to this query as a where clause just like any other
        // clause on the query. Then we'll increment the parameter index values.
        $bool = strtolower($connector);

        $this->where(Str::snake($segment), '=', $parameters[$index], $bool);
    }

    /**
     * Add a "where fulltext" clause to the query.
     *
     * @param  string|string[]  $columns
     * @param  string  $value
     * @param  string  $boolean
     * @return $this
     */
    public function whereFullText($columns, $value, array $options = [], $boolean = 'and')
    {
        $type = 'Fulltext';

        $columns = (array) $columns;

        $this->wheres[] = compact('type', 'columns', 'value', 'options', 'boolean');

        $this->addBinding($value);

        return $this;
    }

    /**
     * Add a "or where fulltext" clause to the query.
     *
     * @param  string|string[]  $columns
     * @param  string  $value
     * @return $this
     */
    public function orWhereFullText($columns, $value, array $options = [])
    {
        return $this->whereFullText($columns, $value, $options, 'or');
    }

    /**
     * Add a "where" clause to the query for multiple columns with "and" conditions between them.
     *
     * @param  \Illuminate\Contracts\Database\Query\Expression[]|\Closure[]|string[]  $columns
     * @param  mixed  $operator
     * @param  mixed  $value
     * @param  string  $boolean
     * @return $this
     */
    public function whereAll($columns, $operator = null, $value = null, $boolean = 'and')
    {
        [$value, $operator] = $this->prepareValueAndOperator(
            $value, $operator, func_num_args() === 2
        );

        $this->whereNested(function ($query) use ($columns, $operator, $value) {
            foreach ($columns as $column) {
                $query->where($column, $operator, $value, 'and');
            }
        }, $boolean);

        return $this;
    }

    /**
     * Add an "or where" clause to the query for multiple columns with "and" conditions between them.
     *
     * @param  \Illuminate\Contracts\Database\Query\Expression[]|\Closure[]|string[]  $columns
     * @param  mixed  $operator
     * @param  mixed  $value
     * @return $this
     */
    public function orWhereAll($columns, $operator = null, $value = null)
    {
        return $this->whereAll($columns, $operator, $value, 'or');
    }

    /**
     * Add a "where" clause to the query for multiple columns with "or" conditions between them.
     *
     * @param  \Illuminate\Contracts\Database\Query\Expression[]|\Closure[]|string[]  $columns
     * @param  mixed  $operator
     * @param  mixed  $value
     * @param  string  $boolean
     * @return $this
     */
    public function whereAny($columns, $operator = null, $value = null, $boolean = 'and')
    {
        [$value, $operator] = $this->prepareValueAndOperator(
            $value, $operator, func_num_args() === 2
        );

        $this->whereNested(function ($query) use ($columns, $operator, $value) {
            foreach ($columns as $column) {
                $query->where($column, $operator, $value, 'or');
            }
        }, $boolean);

        return $this;
    }

    /**
     * Add an "or where" clause to the query for multiple columns with "or" conditions between them.
     *
     * @param  \Illuminate\Contracts\Database\Query\Expression[]|\Closure[]|string[]  $columns
     * @param  mixed  $operator
     * @param  mixed  $value
     * @return $this
     */
    public function orWhereAny($columns, $operator = null, $value = null)
    {
        return $this->whereAny($columns, $operator, $value, 'or');
    }

    /**
     * Add a "where not" clause to the query for multiple columns where none of the conditions should be true.
     *
     * @param  \Illuminate\Contracts\Database\Query\Expression[]|\Closure[]|string[]  $columns
     * @param  mixed  $operator
     * @param  mixed  $value
     * @param  string  $boolean
     * @return $this
     */
    public function whereNone($columns, $operator = null, $value = null, $boolean = 'and')
    {
        return $this->whereAny($columns, $operator, $value, $boolean.' not');
    }

    /**
     * Add an "or where not" clause to the query for multiple columns where none of the conditions should be true.
     *
     * @param  \Illuminate\Contracts\Database\Query\Expression[]|\Closure[]|string[]  $columns
     * @param  mixed  $operator
     * @param  mixed  $value
     * @return $this
     */
    public function orWhereNone($columns, $operator = null, $value = null)
    {
        return $this->whereNone($columns, $operator, $value, 'or');
    }

    /**
     * Add a "group by" clause to the query.
     *
     * @param  array|\Illuminate\Contracts\Database\Query\Expression|string  ...$groups
     * @return $this
     */
    public function groupBy(...$groups)
    {
        foreach ($groups as $group) {
            $this->groups = array_merge(
                (array) $this->groups,
                Arr::wrap($group)
            );
        }

        return $this;
    }

    /**
     * Add a raw groupBy clause to the query.
     *
     * @param  string  $sql
     * @return $this
     */
    public function groupByRaw($sql, array $bindings = [])
    {
        $this->groups[] = new Expression($sql);

        $this->addBinding($bindings, 'groupBy');

        return $this;
    }

    /**
     * Add a "having" clause to the query.
     *
     * @param  \Illuminate\Contracts\Database\Query\Expression|\Closure|string  $column
     * @param  \DateTimeInterface|string|int|float|null  $operator
     * @param  \DateTimeInterface|string|int|float|null  $value
     * @param  string  $boolean
     * @return $this
     */
    public function having($column, $operator = null, $value = null, $boolean = 'and')
    {
        $type = 'Basic';

        if ($column instanceof ConditionExpression) {
            $type = 'Expression';

            $this->havings[] = compact('type', 'column', 'boolean');

            return $this;
        }

        // Here we will make some assumptions about the operator. If only 2 values are
        // passed to the method, we will assume that the operator is an equals sign
        // and keep going. Otherwise, we'll require the operator to be passed in.
        [$value, $operator] = $this->prepareValueAndOperator(
            $value, $operator, func_num_args() === 2
        );

        if ($column instanceof Closure && is_null($operator)) {
            return $this->havingNested($column, $boolean);
        }

        // If the given operator is not found in the list of valid operators we will
        // assume that the developer is just short-cutting the '=' operators and
        // we will set the operators to '=' and set the values appropriately.
        if ($this->invalidOperator($operator)) {
            [$value, $operator] = [$operator, '='];
        }

        if ($this->isBitwiseOperator($operator)) {
            $type = 'Bitwise';
        }

        $this->havings[] = compact('type', 'column', 'operator', 'value', 'boolean');

        if (! $value instanceof ExpressionContract) {
            $this->addBinding($this->flattenValue($value), 'having');
        }

        return $this;
    }

    /**
     * Add an "or having" clause to the query.
     *
     * @param  \Illuminate\Contracts\Database\Query\Expression|\Closure|string  $column
     * @param  \DateTimeInterface|string|int|float|null  $operator
     * @param  \DateTimeInterface|string|int|float|null  $value
     * @return $this
     */
    public function orHaving($column, $operator = null, $value = null)
    {
        [$value, $operator] = $this->prepareValueAndOperator(
            $value, $operator, func_num_args() === 2
        );

        return $this->having($column, $operator, $value, 'or');
    }

    /**
     * Add a nested having statement to the query.
     *
     * @param  string  $boolean
     * @return $this
     */
    public function havingNested(Closure $callback, $boolean = 'and')
    {
        $callback($query = $this->forNestedWhere());

        return $this->addNestedHavingQuery($query, $boolean);
    }

    /**
     * Add another query builder as a nested having to the query builder.
     *
     * @param  \Illuminate\Database\Query\Builder  $query
     * @param  string  $boolean
     * @return $this
     */
    public function addNestedHavingQuery($query, $boolean = 'and')
    {
        if (count($query->havings)) {
            $type = 'Nested';

            $this->havings[] = compact('type', 'query', 'boolean');

            $this->addBinding($query->getRawBindings()['having'], 'having');
        }

        return $this;
    }

    /**
     * Add a "having null" clause to the query.
     *
     * @param  array|string  $columns
     * @param  string  $boolean
     * @param  bool  $not
     * @return $this
     */
    public function havingNull($columns, $boolean = 'and', $not = false)
    {
        $type = $not ? 'NotNull' : 'Null';

        foreach (Arr::wrap($columns) as $column) {
            $this->havings[] = compact('type', 'column', 'boolean');
        }

        return $this;
    }

    /**
     * Add an "or having null" clause to the query.
     *
     * @param  string  $column
     * @return $this
     */
    public function orHavingNull($column)
    {
        return $this->havingNull($column, 'or');
    }

    /**
     * Add a "having not null" clause to the query.
     *
     * @param  array|string  $columns
     * @param  string  $boolean
     * @return $this
     */
    public function havingNotNull($columns, $boolean = 'and')
    {
        return $this->havingNull($columns, $boolean, true);
    }

    /**
     * Add an "or having not null" clause to the query.
     *
     * @param  string  $column
     * @return $this
     */
    public function orHavingNotNull($column)
    {
        return $this->havingNotNull($column, 'or');
    }

    /**
     * Add a "having between " clause to the query.
     *
     * @param  string  $column
     * @param  string  $boolean
     * @param  bool  $not
     * @return $this
     */
    public function havingBetween($column, iterable $values, $boolean = 'and', $not = false)
    {
        $type = 'between';

        if ($values instanceof CarbonPeriod) {
            $values = [$values->getStartDate(), $values->getEndDate()];
        }

        $this->havings[] = compact('type', 'column', 'values', 'boolean', 'not');

        $this->addBinding(array_slice($this->cleanBindings(Arr::flatten($values)), 0, 2), 'having');

        return $this;
    }

    /**
     * Add a raw having clause to the query.
     *
     * @param  string  $sql
     * @param  string  $boolean
     * @return $this
     */
    public function havingRaw($sql, array $bindings = [], $boolean = 'and')
    {
        $type = 'Raw';

        $this->havings[] = compact('type', 'sql', 'boolean');

        $this->addBinding($bindings, 'having');

        return $this;
    }

    /**
     * Add a raw or having clause to the query.
     *
     * @param  string  $sql
     * @return $this
     */
    public function orHavingRaw($sql, array $bindings = [])
    {
        return $this->havingRaw($sql, $bindings, 'or');
    }

    /**
     * Add an "order by" clause to the query.
     *
     * @param  \Closure|\Illuminate\Database\Query\Builder|\Illuminate\Database\Eloquent\Builder<*>|\Illuminate\Contracts\Database\Query\Expression|string  $column
     * @param  string  $direction
     * @return $this
     *
     * @throws \InvalidArgumentException
     */
    public function orderBy($column, $direction = 'asc')
    {
        if ($this->isQueryable($column)) {
            [$query, $bindings] = $this->createSub($column);

            $column = new Expression('('.$query.')');

            $this->addBinding($bindings, $this->unions ? 'unionOrder' : 'order');
        }

        $direction = strtolower($direction);

        if (! in_array($direction, ['asc', 'desc'], true)) {
            throw new InvalidArgumentException('Order direction must be "asc" or "desc".');
        }

        $this->{$this->unions ? 'unionOrders' : 'orders'}[] = [
            'column' => $column,
            'direction' => $direction,
        ];

        return $this;
    }

    /**
     * Add a descending "order by" clause to the query.
     *
     * @param  \Closure|\Illuminate\Database\Query\Builder|\Illuminate\Database\Eloquent\Builder<*>|\Illuminate\Contracts\Database\Query\Expression|string  $column
     * @return $this
     */
    public function orderByDesc($column)
    {
        return $this->orderBy($column, 'desc');
    }

    /**
     * Add an "order by" clause for a timestamp to the query.
     *
     * @param  \Closure|\Illuminate\Database\Query\Builder|\Illuminate\Contracts\Database\Query\Expression|string  $column
     * @return $this
     */
    public function latest($column = 'created_at')
    {
        return $this->orderBy($column, 'desc');
    }

    /**
     * Add an "order by" clause for a timestamp to the query.
     *
     * @param  \Closure|\Illuminate\Database\Query\Builder|\Illuminate\Contracts\Database\Query\Expression|string  $column
     * @return $this
     */
    public function oldest($column = 'created_at')
    {
        return $this->orderBy($column, 'asc');
    }

    /**
     * Put the query's results in random order.
     *
     * @param  string|int  $seed
     * @return $this
     */
    public function inRandomOrder($seed = '')
    {
        return $this->orderByRaw($this->grammar->compileRandom($seed));
    }

    /**
     * Add a raw "order by" clause to the query.
     *
     * @param  string  $sql
     * @param  array  $bindings
     * @return $this
     */
    public function orderByRaw($sql, $bindings = [])
    {
        $type = 'Raw';

        $this->{$this->unions ? 'unionOrders' : 'orders'}[] = compact('type', 'sql');

        $this->addBinding($bindings, $this->unions ? 'unionOrder' : 'order');

        return $this;
    }

    /**
     * Alias to set the "offset" value of the query.
     *
     * @param  int  $value
     * @return $this
     */
    public function skip($value)
    {
        return $this->offset($value);
    }

    /**
     * Set the "offset" value of the query.
     *
     * @param  int  $value
     * @return $this
     */
    public function offset($value)
    {
        $property = $this->unions ? 'unionOffset' : 'offset';

        $this->$property = max(0, (int) $value);

        return $this;
    }

    /**
     * Alias to set the "limit" value of the query.
     *
     * @param  int  $value
     * @return $this
     */
    public function take($value)
    {
        return $this->limit($value);
    }

    /**
     * Set the "limit" value of the query.
     *
     * @param  int  $value
     * @return $this
     */
    public function limit($value)
    {
        $property = $this->unions ? 'unionLimit' : 'limit';

        if ($value >= 0) {
            $this->$property = ! is_null($value) ? (int) $value : null;
        }

        return $this;
    }

    /**
     * Add a "group limit" clause to the query.
     *
     * @param  int  $value
     * @param  string  $column
     * @return $this
     */
    public function groupLimit($value, $column)
    {
        if ($value >= 0) {
            $this->groupLimit = compact('value', 'column');
        }

        return $this;
    }

    /**
     * Set the limit and offset for a given page.
     *
     * @param  int  $page
     * @param  int  $perPage
     * @return $this
     */
    public function forPage($page, $perPage = 15)
    {
        return $this->offset(($page - 1) * $perPage)->limit($perPage);
    }

    /**
     * Constrain the query to the previous "page" of results before a given ID.
     *
     * @param  int  $perPage
     * @param  int|null  $lastId
     * @param  string  $column
     * @return $this
     */
    public function forPageBeforeId($perPage = 15, $lastId = 0, $column = 'id')
    {
        $this->orders = $this->removeExistingOrdersFor($column);

        if (! is_null($lastId)) {
            $this->where($column, '<', $lastId);
        }

        return $this->orderBy($column, 'desc')
            ->limit($perPage);
    }

    /**
     * Constrain the query to the next "page" of results after a given ID.
     *
     * @param  int  $perPage
     * @param  int|null  $lastId
     * @param  string  $column
     * @return $this
     */
    public function forPageAfterId($perPage = 15, $lastId = 0, $column = 'id')
    {
        $this->orders = $this->removeExistingOrdersFor($column);

        if (! is_null($lastId)) {
            $this->where($column, '>', $lastId);
        }

        return $this->orderBy($column, 'asc')
            ->limit($perPage);
    }

    /**
     * Remove all existing orders and optionally add a new order.
     *
     * @param  \Closure|\Illuminate\Database\Query\Builder|\Illuminate\Contracts\Database\Query\Expression|string|null  $column
     * @param  string  $direction
     * @return $this
     */
    public function reorder($column = null, $direction = 'asc')
    {
        $this->orders = null;
        $this->unionOrders = null;
        $this->bindings['order'] = [];
        $this->bindings['unionOrder'] = [];

        if ($column) {
            return $this->orderBy($column, $direction);
        }

        return $this;
    }

    /**
     * Get an array with all orders with a given column removed.
     *
     * @param  string  $column
     * @return array
     */
    protected function removeExistingOrdersFor($column)
    {
        return (new Collection($this->orders))
            ->reject(fn ($order) => isset($order['column']) && $order['column'] === $column)
            ->values()
            ->all();
    }

    /**
     * Add a union statement to the query.
     *
     * @param  \Closure|\Illuminate\Database\Query\Builder|\Illuminate\Database\Eloquent\Builder<*>  $query
     * @param  bool  $all
     * @return $this
     */
    public function union($query, $all = false)
    {
        if ($query instanceof Closure) {
            $query($query = $this->newQuery());
        }

        $this->unions[] = compact('query', 'all');

        $this->addBinding($query->getBindings(), 'union');

        return $this;
    }

    /**
     * Add a union all statement to the query.
     *
     * @param  \Closure|\Illuminate\Database\Query\Builder|\Illuminate\Database\Eloquent\Builder<*>  $query
     * @return $this
     */
    public function unionAll($query)
    {
        return $this->union($query, true);
    }

    /**
     * Lock the selected rows in the table.
     *
     * @param  string|bool  $value
     * @return $this
     */
    public function lock($value = true)
    {
        $this->lock = $value;

        if (! is_null($this->lock)) {
            $this->useWritePdo();
        }

        return $this;
    }

    /**
     * Lock the selected rows in the table for updating.
     *
     * @return $this
     */
    public function lockForUpdate()
    {
        return $this->lock(true);
    }

    /**
     * Share lock the selected rows in the table.
     *
     * @return $this
     */
    public function sharedLock()
    {
        return $this->lock(false);
    }

    /**
     * Register a closure to be invoked before the query is executed.
     *
     * @return $this
     */
    public function beforeQuery(callable $callback)
    {
        $this->beforeQueryCallbacks[] = $callback;

        return $this;
    }

    /**
     * Invoke the "before query" modification callbacks.
     *
     * @return void
     */
    public function applyBeforeQueryCallbacks()
    {
        foreach ($this->beforeQueryCallbacks as $callback) {
            $callback($this);
        }

        $this->beforeQueryCallbacks = [];
    }

    /**
     * Register a closure to be invoked after the query is executed.
     *
     * @return $this
     */
    public function afterQuery(Closure $callback)
    {
        $this->afterQueryCallbacks[] = $callback;

        return $this;
    }

    /**
     * Invoke the "after query" modification callbacks.
     *
     * @param  mixed  $result
     * @return mixed
     */
    public function applyAfterQueryCallbacks($result)
    {
        foreach ($this->afterQueryCallbacks as $afterQueryCallback) {
            $result = $afterQueryCallback($result) ?: $result;
        }

        return $result;
    }

    /**
     * Get the SQL representation of the query.
     *
     * @return string
     */
    public function toSql()
    {
        $this->applyBeforeQueryCallbacks();

        return $this->grammar->compileSelect($this);
    }

    /**
     * Get the raw SQL representation of the query with embedded bindings.
     *
     * @return string
     */
    public function toRawSql()
    {
        return $this->grammar->substituteBindingsIntoRawSql(
            $this->toSql(), $this->connection->prepareBindings($this->getBindings())
        );
    }

    /**
     * Execute a query for a single record by ID.
     *
     * @param  int|string  $id
     * @param  array|string  $columns
     * @return object|null
     */
    public function find($id, $columns = ['*'])
    {
        return $this->where('id', '=', $id)->first($columns);
    }

    /**
     * Execute a query for a single record by ID or call a callback.
     *
     * @template TValue
     *
     * @param  mixed  $id
     * @param  (\Closure(): TValue)|list<string>|string  $columns
     * @param  (\Closure(): TValue)|null  $callback
     * @return object|TValue
     */
    public function findOr($id, $columns = ['*'], ?Closure $callback = null)
    {
        if ($columns instanceof Closure) {
            $callback = $columns;

            $columns = ['*'];
        }

        if (! is_null($data = $this->find($id, $columns))) {
            return $data;
        }

        return $callback();
    }

    /**
     * Get a single column's value from the first result of a query.
     *
     * @param  string  $column
     * @return mixed
     */
    public function value($column)
    {
        $result = (array) $this->first([$column]);

        return count($result) > 0 ? reset($result) : null;
    }

    /**
     * Get a single expression value from the first result of a query.
     *
     * @return mixed
     */
    public function rawValue(string $expression, array $bindings = [])
    {
        $result = (array) $this->selectRaw($expression, $bindings)->first();

        return count($result) > 0 ? reset($result) : null;
    }

    /**
     * Get a single column's value from the first result of a query if it's the sole matching record.
     *
     * @param  string  $column
     * @return mixed
     *
     * @throws \Illuminate\Database\RecordsNotFoundException
     * @throws \Illuminate\Database\MultipleRecordsFoundException
     */
    public function soleValue($column)
    {
        $result = (array) $this->sole([$column]);

        return reset($result);
    }

    /**
     * Execute the query as a "select" statement.
     *
     * @param  array|string  $columns
     * @return \Illuminate\Support\Collection<int, \stdClass>
     */
    public function get($columns = ['*'])
    {
        $items = new Collection($this->onceWithColumns(Arr::wrap($columns), function () {
            return $this->processor->processSelect($this, $this->runSelect());
        }));

        return $this->applyAfterQueryCallbacks(
            isset($this->groupLimit) ? $this->withoutGroupLimitKeys($items) : $items
        );
    }

    /**
     * Run the query as a "select" statement against the connection.
     *
     * @return array
     */
    protected function runSelect()
    {
        return $this->connection->select(
            $this->toSql(), $this->getBindings(), ! $this->useWritePdo
        );
    }

    /**
     * Remove the group limit keys from the results in the collection.
     *
     * @param  \Illuminate\Support\Collection  $items
     * @return \Illuminate\Support\Collection
     */
    protected function withoutGroupLimitKeys($items)
    {
        $keysToRemove = ['laravel_row'];

        if (is_string($this->groupLimit['column'])) {
            $column = last(explode('.', $this->groupLimit['column']));

            $keysToRemove[] = '@laravel_group := '.$this->grammar->wrap($column);
            $keysToRemove[] = '@laravel_group := '.$this->grammar->wrap('pivot_'.$column);
        }

        $items->each(function ($item) use ($keysToRemove) {
            foreach ($keysToRemove as $key) {
                unset($item->$key);
            }
        });

        return $items;
    }

    /**
     * Paginate the given query into a simple paginator.
     *
     * @param  int|\Closure  $perPage
     * @param  array|string  $columns
     * @param  string  $pageName
     * @param  int|null  $page
     * @param  \Closure|int|null  $total
     * @return \Illuminate\Pagination\LengthAwarePaginator
     */
    public function paginate($perPage = 15, $columns = ['*'], $pageName = 'page', $page = null, $total = null)
    {
        $page = $page ?: Paginator::resolveCurrentPage($pageName);

        $total = value($total) ?? $this->getCountForPagination();

        $perPage = value($perPage, $total);

        $results = $total ? $this->forPage($page, $perPage)->get($columns) : new Collection;

        return $this->paginator($results, $total, $perPage, $page, [
            'path' => Paginator::resolveCurrentPath(),
            'pageName' => $pageName,
        ]);
    }

    /**
     * Get a paginator only supporting simple next and previous links.
     *
     * This is more efficient on larger data-sets, etc.
     *
     * @param  int  $perPage
     * @param  array|string  $columns
     * @param  string  $pageName
     * @param  int|null  $page
     * @return \Illuminate\Contracts\Pagination\Paginator
     */
    public function simplePaginate($perPage = 15, $columns = ['*'], $pageName = 'page', $page = null)
    {
        $page = $page ?: Paginator::resolveCurrentPage($pageName);

        $this->offset(($page - 1) * $perPage)->limit($perPage + 1);

        return $this->simplePaginator($this->get($columns), $perPage, $page, [
            'path' => Paginator::resolveCurrentPath(),
            'pageName' => $pageName,
        ]);
    }

    /**
     * Get a paginator only supporting simple next and previous links.
     *
     * This is more efficient on larger data-sets, etc.
     *
     * @param  int|null  $perPage
     * @param  array|string  $columns
     * @param  string  $cursorName
     * @param  \Illuminate\Pagination\Cursor|string|null  $cursor
     * @return \Illuminate\Contracts\Pagination\CursorPaginator
     */
    public function cursorPaginate($perPage = 15, $columns = ['*'], $cursorName = 'cursor', $cursor = null)
    {
        return $this->paginateUsingCursor($perPage, $columns, $cursorName, $cursor);
    }

    /**
     * Ensure the proper order by required for cursor pagination.
     *
     * @param  bool  $shouldReverse
     * @return \Illuminate\Support\Collection
     */
    protected function ensureOrderForCursorPagination($shouldReverse = false)
    {
        if (empty($this->orders) && empty($this->unionOrders)) {
            $this->enforceOrderBy();
        }

        $reverseDirection = function ($order) {
            if (! isset($order['direction'])) {
                return $order;
            }

            $order['direction'] = $order['direction'] === 'asc' ? 'desc' : 'asc';

            return $order;
        };

        if ($shouldReverse) {
            $this->orders = (new Collection($this->orders))->map($reverseDirection)->toArray();
            $this->unionOrders = (new Collection($this->unionOrders))->map($reverseDirection)->toArray();
        }

        $orders = ! empty($this->unionOrders) ? $this->unionOrders : $this->orders;

        return (new Collection($orders))
            ->filter(fn ($order) => Arr::has($order, 'direction'))
            ->values();
    }

    /**
     * Get the count of the total records for the paginator.
     *
     * @param  array  $columns
     * @return int
     */
    public function getCountForPagination($columns = ['*'])
    {
        $results = $this->runPaginationCountQuery($columns);

        // Once we have run the pagination count query, we will get the resulting count and
        // take into account what type of query it was. When there is a group by we will
        // just return the count of the entire results set since that will be correct.
        if (! isset($results[0])) {
            return 0;
        } elseif (is_object($results[0])) {
            return (int) $results[0]->aggregate;
        }

        return (int) array_change_key_case((array) $results[0])['aggregate'];
    }

    /**
     * Run a pagination count query.
     *
     * @param  array  $columns
     * @return array
     */
    protected function runPaginationCountQuery($columns = ['*'])
    {
        if ($this->groups || $this->havings) {
            $clone = $this->cloneForPaginationCount();

            if (is_null($clone->columns) && ! empty($this->joins)) {
                $clone->select($this->from.'.*');
            }

            return $this->newQuery()
                ->from(new Expression('('.$clone->toSql().') as '.$this->grammar->wrap('aggregate_table')))
                ->mergeBindings($clone)
                ->setAggregate('count', $this->withoutSelectAliases($columns))
                ->get()->all();
        }

        $without = $this->unions ? ['unionOrders', 'unionLimit', 'unionOffset'] : ['columns', 'orders', 'limit', 'offset'];

        return $this->cloneWithout($without)
            ->cloneWithoutBindings($this->unions ? ['unionOrder'] : ['select', 'order'])
            ->setAggregate('count', $this->withoutSelectAliases($columns))
            ->get()->all();
    }

    /**
     * Clone the existing query instance for usage in a pagination subquery.
     *
     * @return self
     */
    protected function cloneForPaginationCount()
    {
        return $this->cloneWithout(['orders', 'limit', 'offset'])
            ->cloneWithoutBindings(['order']);
    }

    /**
     * Remove the column aliases since they will break count queries.
     *
     * @return array
     */
    protected function withoutSelectAliases(array $columns)
    {
        return array_map(function ($column) {
            return is_string($column) && ($aliasPosition = stripos($column, ' as ')) !== false
                ? substr($column, 0, $aliasPosition)
                : $column;
        }, $columns);
    }

    /**
     * Get a lazy collection for the given query.
     *
     * @return \Illuminate\Support\LazyCollection<int, \stdClass>
     */
    public function cursor()
    {
        if (is_null($this->columns)) {
            $this->columns = ['*'];
        }

        return (new LazyCollection(function () {
            yield from $this->connection->cursor(
                $this->toSql(), $this->getBindings(), ! $this->useWritePdo
            );
        }))->map(function ($item) {
            return $this->applyAfterQueryCallbacks(new Collection([$item]))->first();
        })->reject(fn ($item) => is_null($item));
    }

    /**
     * Throw an exception if the query doesn't have an orderBy clause.
     *
     * @return void
     *
     * @throws \RuntimeException
     */
    protected function enforceOrderBy()
    {
        if (empty($this->orders) && empty($this->unionOrders)) {
            throw new RuntimeException('You must specify an orderBy clause when using this function.');
        }
    }

    /**
     * Get a collection instance containing the values of a given column.
     *
     * @param  \Illuminate\Contracts\Database\Query\Expression|string  $column
     * @param  string|null  $key
     * @return \Illuminate\Support\Collection<array-key, mixed>
     */
    public function pluck($column, $key = null)
    {
        // First, we will need to select the results of the query accounting for the
        // given columns / key. Once we have the results, we will be able to take
        // the results and get the exact data that was requested for the query.
<<<<<<< HEAD
        $this->columns ??= is_null($key) || $key === $column
            ? [$column]
            : [$column, $key];

        $queryResult = $this->processor->processSelect($this, $this->runSelect());

        $this->columns = $original;
=======
        $queryResult = $this->onceWithColumns(
            is_null($key) || $key === $column ? [$column] : [$column, $key],
            function () {
                return $this->processor->processSelect(
                    $this, $this->runSelect()
                );
            }
        );
>>>>>>> 069e8683

        if (empty($queryResult)) {
            return new Collection;
        }

        // If the columns are qualified with a table or have an alias, we cannot use
        // those directly in the "pluck" operations since the results from the DB
        // are only keyed by the column itself. We'll strip the table out here.
        $column = $this->stripTableForPluck($column);

        $key = $this->stripTableForPluck($key);

        return $this->applyAfterQueryCallbacks(
            is_array($queryResult[0])
                ? $this->pluckFromArrayColumn($queryResult, $column, $key)
                : $this->pluckFromObjectColumn($queryResult, $column, $key)
        );
    }

    /**
     * Strip off the table name or alias from a column identifier.
     *
     * @param  string  $column
     * @return string|null
     */
    protected function stripTableForPluck($column)
    {
        if (is_null($column)) {
            return $column;
        }

        $columnString = $column instanceof ExpressionContract
            ? $this->grammar->getValue($column)
            : $column;

        $separator = str_contains(strtolower($columnString), ' as ') ? ' as ' : '\.';

        return last(preg_split('~'.$separator.'~i', $columnString));
    }

    /**
     * Retrieve column values from rows represented as objects.
     *
     * @param  array  $queryResult
     * @param  string  $column
     * @param  string  $key
     * @return \Illuminate\Support\Collection
     */
    protected function pluckFromObjectColumn($queryResult, $column, $key)
    {
        $results = [];

        if (is_null($key)) {
            foreach ($queryResult as $row) {
                $results[] = $row->$column;
            }
        } else {
            foreach ($queryResult as $row) {
                $results[$row->$key] = $row->$column;
            }
        }

        return new Collection($results);
    }

    /**
     * Retrieve column values from rows represented as arrays.
     *
     * @param  array  $queryResult
     * @param  string  $column
     * @param  string  $key
     * @return \Illuminate\Support\Collection
     */
    protected function pluckFromArrayColumn($queryResult, $column, $key)
    {
        $results = [];

        if (is_null($key)) {
            foreach ($queryResult as $row) {
                $results[] = $row[$column];
            }
        } else {
            foreach ($queryResult as $row) {
                $results[$row[$key]] = $row[$column];
            }
        }

        return new Collection($results);
    }

    /**
     * Concatenate values of a given column as a string.
     *
     * @param  string  $column
     * @param  string  $glue
     * @return string
     */
    public function implode($column, $glue = '')
    {
        return $this->pluck($column)->implode($glue);
    }

    /**
     * Determine if any rows exist for the current query.
     *
     * @return bool
     */
    public function exists()
    {
        $this->applyBeforeQueryCallbacks();

        $results = $this->connection->select(
            $this->grammar->compileExists($this), $this->getBindings(), ! $this->useWritePdo
        );

        // If the results have rows, we will get the row and see if the exists column is a
        // boolean true. If there are no results for this query we will return false as
        // there are no rows for this query at all, and we can return that info here.
        if (isset($results[0])) {
            $results = (array) $results[0];

            return (bool) $results['exists'];
        }

        return false;
    }

    /**
     * Determine if no rows exist for the current query.
     *
     * @return bool
     */
    public function doesntExist()
    {
        return ! $this->exists();
    }

    /**
     * Execute the given callback if no rows exist for the current query.
     *
     * @return mixed
     */
    public function existsOr(Closure $callback)
    {
        return $this->exists() ? true : $callback();
    }

    /**
     * Execute the given callback if rows exist for the current query.
     *
     * @return mixed
     */
    public function doesntExistOr(Closure $callback)
    {
        return $this->doesntExist() ? true : $callback();
    }

    /**
     * Retrieve the "count" result of the query.
     *
     * @param  \Illuminate\Contracts\Database\Query\Expression|string  $columns
     * @return int
     */
    public function count($columns = '*')
    {
        return (int) $this->aggregate(__FUNCTION__, Arr::wrap($columns));
    }

    /**
     * Retrieve the minimum value of a given column.
     *
     * @param  \Illuminate\Contracts\Database\Query\Expression|string  $column
     * @return mixed
     */
    public function min($column)
    {
        return $this->aggregate(__FUNCTION__, [$column]);
    }

    /**
     * Retrieve the maximum value of a given column.
     *
     * @param  \Illuminate\Contracts\Database\Query\Expression|string  $column
     * @return mixed
     */
    public function max($column)
    {
        return $this->aggregate(__FUNCTION__, [$column]);
    }

    /**
     * Retrieve the sum of the values of a given column.
     *
     * @param  \Illuminate\Contracts\Database\Query\Expression|string  $column
     * @return mixed
     */
    public function sum($column)
    {
        $result = $this->aggregate(__FUNCTION__, [$column]);

        return $result ?: 0;
    }

    /**
     * Retrieve the average of the values of a given column.
     *
     * @param  \Illuminate\Contracts\Database\Query\Expression|string  $column
     * @return mixed
     */
    public function avg($column)
    {
        return $this->aggregate(__FUNCTION__, [$column]);
    }

    /**
     * Alias for the "avg" method.
     *
     * @param  \Illuminate\Contracts\Database\Query\Expression|string  $column
     * @return mixed
     */
    public function average($column)
    {
        return $this->avg($column);
    }

    /**
     * Execute an aggregate function on the database.
     *
     * @param  string  $function
     * @param  array  $columns
     * @return mixed
     */
    public function aggregate($function, $columns = ['*'])
    {
        $results = $this->cloneWithout($this->unions || $this->havings ? [] : ['columns'])
            ->cloneWithoutBindings($this->unions || $this->havings ? [] : ['select'])
            ->setAggregate($function, $columns)
            ->get($columns);

        if (! $results->isEmpty()) {
            return array_change_key_case((array) $results[0])['aggregate'];
        }
    }

    /**
     * Execute a numeric aggregate function on the database.
     *
     * @param  string  $function
     * @param  array  $columns
     * @return float|int
     */
    public function numericAggregate($function, $columns = ['*'])
    {
        $result = $this->aggregate($function, $columns);

        // If there is no result, we can obviously just return 0 here. Next, we will check
        // if the result is an integer or float. If it is already one of these two data
        // types we can just return the result as-is, otherwise we will convert this.
        if (! $result) {
            return 0;
        }

        if (is_int($result) || is_float($result)) {
            return $result;
        }

        // If the result doesn't contain a decimal place, we will assume it is an int then
        // cast it to one. When it does we will cast it to a float since it needs to be
        // cast to the expected data type for the developers out of pure convenience.
        return ! str_contains((string) $result, '.')
            ? (int) $result
            : (float) $result;
    }

    /**
     * Set the aggregate property without running the query.
     *
     * @param  string  $function
     * @param  array  $columns
     * @return $this
     */
    protected function setAggregate($function, $columns)
    {
        $this->aggregate = compact('function', 'columns');

        if (empty($this->groups)) {
            $this->orders = null;

            $this->bindings['order'] = [];
        }

        return $this;
    }

    /**
     * Execute the given callback while selecting the given columns.
     *
     * After running the callback, the columns are reset to the original value.
     *
     * @param  array  $columns
     * @param  callable  $callback
     * @return mixed
     */
    protected function onceWithColumns($columns, $callback)
    {
        $original = $this->columns;

        if (is_null($original)) {
            $this->columns = $columns;
        }

        $result = $callback();

        $this->columns = $original;

        return $result;
    }

    /**
     * Insert new records into the database.
     *
     * @return bool
     */
    public function insert(array $values)
    {
        // Since every insert gets treated like a batch insert, we will make sure the
        // bindings are structured in a way that is convenient when building these
        // inserts statements by verifying these elements are actually an array.
        if (empty($values)) {
            return true;
        }

        if (! is_array(reset($values))) {
            $values = [$values];
        }

        // Here, we will sort the insert keys for every record so that each insert is
        // in the same order for the record. We need to make sure this is the case
        // so there are not any errors or problems when inserting these records.
        else {
            foreach ($values as $key => $value) {
                ksort($value);

                $values[$key] = $value;
            }
        }

        $this->applyBeforeQueryCallbacks();

        // Finally, we will run this query against the database connection and return
        // the results. We will need to also flatten these bindings before running
        // the query so they are all in one huge, flattened array for execution.
        return $this->connection->insert(
            $this->grammar->compileInsert($this, $values),
            $this->cleanBindings(Arr::flatten($values, 1))
        );
    }

    /**
     * Insert new records into the database while ignoring errors.
     *
     * @return int
     */
    public function insertOrIgnore(array $values)
    {
        if (empty($values)) {
            return 0;
        }

        if (! is_array(reset($values))) {
            $values = [$values];
        } else {
            foreach ($values as $key => $value) {
                ksort($value);

                $values[$key] = $value;
            }
        }

        $this->applyBeforeQueryCallbacks();

        return $this->connection->affectingStatement(
            $this->grammar->compileInsertOrIgnore($this, $values),
            $this->cleanBindings(Arr::flatten($values, 1))
        );
    }

    /**
     * Insert a new record and get the value of the primary key.
     *
     * @param  string|null  $sequence
     * @return int
     */
    public function insertGetId(array $values, $sequence = null)
    {
        $this->applyBeforeQueryCallbacks();

        $sql = $this->grammar->compileInsertGetId($this, $values, $sequence);

        $values = $this->cleanBindings($values);

        return $this->processor->processInsertGetId($this, $sql, $values, $sequence);
    }

    /**
     * Insert new records into the table using a subquery.
     *
     * @param  \Closure|\Illuminate\Database\Query\Builder|\Illuminate\Database\Eloquent\Builder<*>|string  $query
     * @return int
     */
    public function insertUsing(array $columns, $query)
    {
        $this->applyBeforeQueryCallbacks();

        [$sql, $bindings] = $this->createSub($query);

        return $this->connection->affectingStatement(
            $this->grammar->compileInsertUsing($this, $columns, $sql),
            $this->cleanBindings($bindings)
        );
    }

    /**
     * Insert new records into the table using a subquery while ignoring errors.
     *
     * @param  \Closure|\Illuminate\Database\Query\Builder|\Illuminate\Database\Eloquent\Builder<*>|string  $query
     * @return int
     */
    public function insertOrIgnoreUsing(array $columns, $query)
    {
        $this->applyBeforeQueryCallbacks();

        [$sql, $bindings] = $this->createSub($query);

        return $this->connection->affectingStatement(
            $this->grammar->compileInsertOrIgnoreUsing($this, $columns, $sql),
            $this->cleanBindings($bindings)
        );
    }

    /**
     * Update records in the database.
     *
     * @return int
     */
    public function update(array $values)
    {
        $this->applyBeforeQueryCallbacks();

        $values = (new Collection($values))->map(function ($value) {
            if (! $value instanceof Builder) {
                return ['value' => $value, 'bindings' => match (true) {
                    $value instanceof Collection => $value->all(),
                    $value instanceof UnitEnum => enum_value($value),
                    default => $value,
                }];
            }

            [$query, $bindings] = $this->parseSub($value);

            return ['value' => new Expression("({$query})"), 'bindings' => fn () => $bindings];
        });

        $sql = $this->grammar->compileUpdate($this, $values->map(fn ($value) => $value['value'])->all());

        return $this->connection->update($sql, $this->cleanBindings(
            $this->grammar->prepareBindingsForUpdate($this->bindings, $values->map(fn ($value) => $value['bindings'])->all())
        ));
    }

    /**
     * Update records in a PostgreSQL database using the update from syntax.
     *
     * @return int
     */
    public function updateFrom(array $values)
    {
        if (! method_exists($this->grammar, 'compileUpdateFrom')) {
            throw new LogicException('This database engine does not support the updateFrom method.');
        }

        $this->applyBeforeQueryCallbacks();

        $sql = $this->grammar->compileUpdateFrom($this, $values);

        return $this->connection->update($sql, $this->cleanBindings(
            $this->grammar->prepareBindingsForUpdateFrom($this->bindings, $values)
        ));
    }

    /**
     * Insert or update a record matching the attributes, and fill it with values.
     *
     * @return bool
     */
    public function updateOrInsert(array $attributes, array|callable $values = [])
    {
        $exists = $this->where($attributes)->exists();

        if ($values instanceof Closure) {
            $values = $values($exists);
        }

        if (! $exists) {
            return $this->insert(array_merge($attributes, $values));
        }

        if (empty($values)) {
            return true;
        }

        return (bool) $this->limit(1)->update($values);
    }

    /**
     * Insert new records or update the existing ones.
     *
     * @param  array|string  $uniqueBy
     * @param  array|null  $update
     * @return int
     */
    public function upsert(array $values, $uniqueBy, $update = null)
    {
        if (empty($values)) {
            return 0;
        } elseif ($update === []) {
            return (int) $this->insert($values);
        }

        if (! is_array(reset($values))) {
            $values = [$values];
        } else {
            foreach ($values as $key => $value) {
                ksort($value);

                $values[$key] = $value;
            }
        }

        if (is_null($update)) {
            $update = array_keys(reset($values));
        }

        $this->applyBeforeQueryCallbacks();

        $bindings = $this->cleanBindings(array_merge(
            Arr::flatten($values, 1),
            (new Collection($update))
                ->reject(fn ($value, $key) => is_int($key))
                ->all()
        ));

        return $this->connection->affectingStatement(
            $this->grammar->compileUpsert($this, $values, (array) $uniqueBy, $update),
            $bindings
        );
    }

    /**
     * Increment a column's value by a given amount.
     *
     * @param  string  $column
     * @param  float|int  $amount
     * @return int
     *
     * @throws \InvalidArgumentException
     */
    public function increment($column, $amount = 1, array $extra = [])
    {
        if (! is_numeric($amount)) {
            throw new InvalidArgumentException('Non-numeric value passed to increment method.');
        }

        return $this->incrementEach([$column => $amount], $extra);
    }

    /**
     * Increment the given column's values by the given amounts.
     *
     * @param  array<string, float|int|numeric-string>  $columns
     * @param  array<string, mixed>  $extra
     * @return int
     *
     * @throws \InvalidArgumentException
     */
    public function incrementEach(array $columns, array $extra = [])
    {
        foreach ($columns as $column => $amount) {
            if (! is_numeric($amount)) {
                throw new InvalidArgumentException("Non-numeric value passed as increment amount for column: '$column'.");
            } elseif (! is_string($column)) {
                throw new InvalidArgumentException('Non-associative array passed to incrementEach method.');
            }

            $columns[$column] = $this->raw("{$this->grammar->wrap($column)} + $amount");
        }

        return $this->update(array_merge($columns, $extra));
    }

    /**
     * Decrement a column's value by a given amount.
     *
     * @param  string  $column
     * @param  float|int  $amount
     * @return int
     *
     * @throws \InvalidArgumentException
     */
    public function decrement($column, $amount = 1, array $extra = [])
    {
        if (! is_numeric($amount)) {
            throw new InvalidArgumentException('Non-numeric value passed to decrement method.');
        }

        return $this->decrementEach([$column => $amount], $extra);
    }

    /**
     * Decrement the given column's values by the given amounts.
     *
     * @param  array<string, float|int|numeric-string>  $columns
     * @param  array<string, mixed>  $extra
     * @return int
     *
     * @throws \InvalidArgumentException
     */
    public function decrementEach(array $columns, array $extra = [])
    {
        foreach ($columns as $column => $amount) {
            if (! is_numeric($amount)) {
                throw new InvalidArgumentException("Non-numeric value passed as decrement amount for column: '$column'.");
            } elseif (! is_string($column)) {
                throw new InvalidArgumentException('Non-associative array passed to decrementEach method.');
            }

            $columns[$column] = $this->raw("{$this->grammar->wrap($column)} - $amount");
        }

        return $this->update(array_merge($columns, $extra));
    }

    /**
     * Delete records from the database.
     *
     * @param  mixed  $id
     * @return int
     */
    public function delete($id = null)
    {
        // If an ID is passed to the method, we will set the where clause to check the
        // ID to let developers to simply and quickly remove a single row from this
        // database without manually specifying the "where" clauses on the query.
        if (! is_null($id)) {
            $this->where($this->from.'.id', '=', $id);
        }

        $this->applyBeforeQueryCallbacks();

        return $this->connection->delete(
            $this->grammar->compileDelete($this), $this->cleanBindings(
                $this->grammar->prepareBindingsForDelete($this->bindings)
            )
        );
    }

    /**
     * Run a truncate statement on the table.
     *
     * @return void
     */
    public function truncate()
    {
        $this->applyBeforeQueryCallbacks();

        foreach ($this->grammar->compileTruncate($this) as $sql => $bindings) {
            $this->connection->statement($sql, $bindings);
        }
    }

    /**
     * Get a new instance of the query builder.
     *
     * @return \Illuminate\Database\Query\Builder
     */
    public function newQuery()
    {
        return new static($this->connection, $this->grammar, $this->processor);
    }

    /**
     * Create a new query instance for a sub-query.
     *
     * @return \Illuminate\Database\Query\Builder
     */
    protected function forSubQuery()
    {
        return $this->newQuery();
    }

    /**
     * Get all of the query builder's columns in a text-only array with all expressions evaluated.
     *
     * @return array
     */
    public function getColumns()
    {
        return ! is_null($this->columns)
            ? array_map(fn ($column) => $this->grammar->getValue($column), $this->columns)
            : [];
    }

    /**
     * Create a raw database expression.
     *
     * @param  mixed  $value
     * @return \Illuminate\Contracts\Database\Query\Expression
     */
    public function raw($value)
    {
        return $this->connection->raw($value);
    }

    /**
     * Get the query builder instances that are used in the union of the query.
     *
     * @return \Illuminate\Support\Collection
     */
    protected function getUnionBuilders()
    {
        return isset($this->unions)
            ? (new Collection($this->unions))->pluck('query')
            : new Collection;
    }

    /**
     * Get the "limit" value for the query or null if it's not set.
     *
     * @return mixed
     */
    public function getLimit()
    {
        $value = $this->unions ? $this->unionLimit : $this->limit;

        return ! is_null($value) ? (int) $value : null;
    }

    /**
     * Get the "offset" value for the query or null if it's not set.
     *
     * @return mixed
     */
    public function getOffset()
    {
        $value = $this->unions ? $this->unionOffset : $this->offset;

        return ! is_null($value) ? (int) $value : null;
    }

    /**
     * Get the current query value bindings in a flattened array.
     *
     * @return array
     */
    public function getBindings()
    {
        return Arr::flatten($this->bindings);
    }

    /**
     * Get the raw array of bindings.
     *
     * @return array
     */
    public function getRawBindings()
    {
        return $this->bindings;
    }

    /**
     * Set the bindings on the query builder.
     *
     * @param  string  $type
     * @return $this
     *
     * @throws \InvalidArgumentException
     */
    public function setBindings(array $bindings, $type = 'where')
    {
        if (! array_key_exists($type, $this->bindings)) {
            throw new InvalidArgumentException("Invalid binding type: {$type}.");
        }

        $this->bindings[$type] = $bindings;

        return $this;
    }

    /**
     * Add a binding to the query.
     *
     * @param  mixed  $value
     * @param  string  $type
     * @return $this
     *
     * @throws \InvalidArgumentException
     */
    public function addBinding($value, $type = 'where')
    {
        if (! array_key_exists($type, $this->bindings)) {
            throw new InvalidArgumentException("Invalid binding type: {$type}.");
        }

        if (is_array($value)) {
            $this->bindings[$type] = array_values(array_map(
                $this->castBinding(...),
                array_merge($this->bindings[$type], $value),
            ));
        } else {
            $this->bindings[$type][] = $this->castBinding($value);
        }

        return $this;
    }

    /**
     * Cast the given binding value.
     *
     * @param  mixed  $value
     * @return mixed
     */
    public function castBinding($value)
    {
        if ($value instanceof UnitEnum) {
            return enum_value($value);
        }

        return $value;
    }

    /**
     * Merge an array of bindings into our bindings.
     *
     * @return $this
     */
    public function mergeBindings(self $query)
    {
        $this->bindings = array_merge_recursive($this->bindings, $query->bindings);

        return $this;
    }

    /**
     * Remove all of the expressions from a list of bindings.
     *
     * @return array
     */
    public function cleanBindings(array $bindings)
    {
        return (new Collection($bindings))
            ->reject(function ($binding) {
                return $binding instanceof ExpressionContract;
            })
            ->map($this->castBinding(...))
            ->values()
            ->all();
    }

    /**
     * Get a scalar type value from an unknown type of input.
     *
     * @param  mixed  $value
     * @return mixed
     */
    protected function flattenValue($value)
    {
        return is_array($value) ? head(Arr::flatten($value)) : $value;
    }

    /**
     * Get the default key name of the table.
     *
     * @return string
     */
    protected function defaultKeyName()
    {
        return 'id';
    }

    /**
     * Get the database connection instance.
     *
     * @return \Illuminate\Database\ConnectionInterface
     */
    public function getConnection()
    {
        return $this->connection;
    }

    /**
     * Get the database query processor instance.
     *
     * @return \Illuminate\Database\Query\Processors\Processor
     */
    public function getProcessor()
    {
        return $this->processor;
    }

    /**
     * Get the query grammar instance.
     *
     * @return \Illuminate\Database\Query\Grammars\Grammar
     */
    public function getGrammar()
    {
        return $this->grammar;
    }

    /**
     * Use the "write" PDO connection when executing the query.
     *
     * @return $this
     */
    public function useWritePdo()
    {
        $this->useWritePdo = true;

        return $this;
    }

    /**
     * Determine if the value is a query builder instance or a Closure.
     *
     * @param  mixed  $value
     * @return bool
     */
    protected function isQueryable($value)
    {
        return $value instanceof self ||
               $value instanceof EloquentBuilder ||
               $value instanceof Relation ||
               $value instanceof Closure;
    }

    /**
     * Clone the query.
     *
     * @return static
     */
    public function clone()
    {
        return clone $this;
    }

    /**
     * Clone the query without the given properties.
     *
     * @return static
     */
    public function cloneWithout(array $properties)
    {
        return tap($this->clone(), function ($clone) use ($properties) {
            foreach ($properties as $property) {
                $clone->{$property} = null;
            }
        });
    }

    /**
     * Clone the query without the given bindings.
     *
     * @return static
     */
    public function cloneWithoutBindings(array $except)
    {
        return tap($this->clone(), function ($clone) use ($except) {
            foreach ($except as $type) {
                $clone->bindings[$type] = [];
            }
        });
    }

    /**
     * Dump the current SQL and bindings.
     *
     * @param  mixed  ...$args
     * @return $this
     */
    public function dump(...$args)
    {
        dump(
            $this->toSql(),
            $this->getBindings(),
            ...$args,
        );

        return $this;
    }

    /**
     * Dump the raw current SQL with embedded bindings.
     *
     * @return $this
     */
    public function dumpRawSql()
    {
        dump($this->toRawSql());

        return $this;
    }

    /**
     * Die and dump the current SQL and bindings.
     *
     * @return never
     */
    public function dd()
    {
        dd($this->toSql(), $this->getBindings());
    }

    /**
     * Die and dump the current SQL with embedded bindings.
     *
     * @return never
     */
    public function ddRawSql()
    {
        dd($this->toRawSql());
    }

    /**
     * Handle dynamic method calls into the method.
     *
     * @param  string  $method
     * @param  array  $parameters
     * @return mixed
     *
     * @throws \BadMethodCallException
     */
    public function __call($method, $parameters)
    {
        if (static::hasMacro($method)) {
            return $this->macroCall($method, $parameters);
        }

        if (str_starts_with($method, 'where')) {
            return $this->dynamicWhere($method, $parameters);
        }

        static::throwBadMethodCallException($method);
    }
}<|MERGE_RESOLUTION|>--- conflicted
+++ resolved
@@ -3355,7 +3355,6 @@
         // First, we will need to select the results of the query accounting for the
         // given columns / key. Once we have the results, we will be able to take
         // the results and get the exact data that was requested for the query.
-<<<<<<< HEAD
         $this->columns ??= is_null($key) || $key === $column
             ? [$column]
             : [$column, $key];
@@ -3363,16 +3362,6 @@
         $queryResult = $this->processor->processSelect($this, $this->runSelect());
 
         $this->columns = $original;
-=======
-        $queryResult = $this->onceWithColumns(
-            is_null($key) || $key === $column ? [$column] : [$column, $key],
-            function () {
-                return $this->processor->processSelect(
-                    $this, $this->runSelect()
-                );
-            }
-        );
->>>>>>> 069e8683
 
         if (empty($queryResult)) {
             return new Collection;
