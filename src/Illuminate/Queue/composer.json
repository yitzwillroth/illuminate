{
    "name": "illuminate/queue",
    "description": "The Illuminate Queue package.",
    "license": "MIT",
    "homepage": "https://laravel.com",
    "support": {
        "issues": "https://github.com/laravel/framework/issues",
        "source": "https://github.com/laravel/framework"
    },
    "authors": [
        {
            "name": "Taylor Otwell",
            "email": "taylor@laravel.com"
        }
    ],
    "require": {
        "php": "^7.2.5",
        "ext-json": "*",
<<<<<<< HEAD
        "illuminate/console": "^7.0",
        "illuminate/container": "^7.0",
        "illuminate/contracts": "^7.0",
        "illuminate/database": "^7.0",
        "illuminate/filesystem": "^7.0",
        "illuminate/pipeline": "^7.0",
        "illuminate/support": "^7.0",
        "opis/closure": "^3.1",
        "ramsey/uuid": "^3.7|^4.0",
        "symfony/process": "^5.0"
=======
        "illuminate/console": "^6.0",
        "illuminate/container": "^6.0",
        "illuminate/contracts": "^6.0",
        "illuminate/database": "^6.0",
        "illuminate/filesystem": "^6.0",
        "illuminate/pipeline": "^6.0",
        "illuminate/support": "^6.0",
        "opis/closure": "^3.6",
        "symfony/debug": "^4.3.4",
        "symfony/process": "^4.3.4"
>>>>>>> 28bb76ef
    },
    "autoload": {
        "psr-4": {
            "Illuminate\\Queue\\": ""
        }
    },
    "extra": {
        "branch-alias": {
            "dev-master": "7.x-dev"
        }
    },
    "suggest": {
        "ext-pcntl": "Required to use all features of the queue worker.",
        "ext-posix": "Required to use all features of the queue worker.",
        "aws/aws-sdk-php": "Required to use the SQS queue driver and DynamoDb failed job storage (^3.0).",
        "illuminate/redis": "Required to use the Redis queue driver (^7.0).",
        "pda/pheanstalk": "Required to use the Beanstalk queue driver (^4.0)."
    },
    "config": {
        "sort-packages": true
    },
    "minimum-stability": "dev"
}<|MERGE_RESOLUTION|>--- conflicted
+++ resolved
@@ -16,7 +16,6 @@
     "require": {
         "php": "^7.2.5",
         "ext-json": "*",
-<<<<<<< HEAD
         "illuminate/console": "^7.0",
         "illuminate/container": "^7.0",
         "illuminate/contracts": "^7.0",
@@ -24,21 +23,9 @@
         "illuminate/filesystem": "^7.0",
         "illuminate/pipeline": "^7.0",
         "illuminate/support": "^7.0",
-        "opis/closure": "^3.1",
+        "opis/closure": "^3.6",
         "ramsey/uuid": "^3.7|^4.0",
         "symfony/process": "^5.0"
-=======
-        "illuminate/console": "^6.0",
-        "illuminate/container": "^6.0",
-        "illuminate/contracts": "^6.0",
-        "illuminate/database": "^6.0",
-        "illuminate/filesystem": "^6.0",
-        "illuminate/pipeline": "^6.0",
-        "illuminate/support": "^6.0",
-        "opis/closure": "^3.6",
-        "symfony/debug": "^4.3.4",
-        "symfony/process": "^4.3.4"
->>>>>>> 28bb76ef
     },
     "autoload": {
         "psr-4": {
