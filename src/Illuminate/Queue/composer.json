{
    "name": "illuminate/queue",
    "description": "The Illuminate Queue package.",
    "license": "MIT",
    "homepage": "https://laravel.com",
    "support": {
        "issues": "https://github.com/laravel/framework/issues",
        "source": "https://github.com/laravel/framework"
    },
    "authors": [
        {
            "name": "Taylor Otwell",
            "email": "taylor@laravel.com"
        }
    ],
    "require": {
        "php": "^7.4|^8.0",
        "ext-json": "*",
        "illuminate/collections": "^9.0",
        "illuminate/console": "^9.0",
        "illuminate/container": "^9.0",
        "illuminate/contracts": "^9.0",
        "illuminate/database": "^9.0",
        "illuminate/filesystem": "^9.0",
        "illuminate/pipeline": "^9.0",
        "illuminate/support": "^9.0",
        "opis/closure": "^3.6",
        "ramsey/uuid": "^4.0",
        "symfony/process": "^5.3"
    },
    "autoload": {
        "psr-4": {
            "Illuminate\\Queue\\": ""
        }
    },
    "extra": {
        "branch-alias": {
            "dev-master": "9.x-dev"
        }
    },
    "suggest": {
        "ext-pcntl": "Required to use all features of the queue worker.",
        "ext-posix": "Required to use all features of the queue worker.",
<<<<<<< HEAD
        "aws/aws-sdk-php": "Required to use the SQS queue driver and DynamoDb failed job storage (^3.186.4).",
        "illuminate/redis": "Required to use the Redis queue driver (^9.0).",
=======
        "aws/aws-sdk-php": "Required to use the SQS queue driver and DynamoDb failed job storage (^3.189.0).",
        "illuminate/redis": "Required to use the Redis queue driver (^8.0).",
>>>>>>> b0eca386
        "pda/pheanstalk": "Required to use the Beanstalk queue driver (^4.0)."
    },
    "config": {
        "sort-packages": true
    },
    "minimum-stability": "dev"
}<|MERGE_RESOLUTION|>--- conflicted
+++ resolved
@@ -41,13 +41,8 @@
     "suggest": {
         "ext-pcntl": "Required to use all features of the queue worker.",
         "ext-posix": "Required to use all features of the queue worker.",
-<<<<<<< HEAD
-        "aws/aws-sdk-php": "Required to use the SQS queue driver and DynamoDb failed job storage (^3.186.4).",
+        "aws/aws-sdk-php": "Required to use the SQS queue driver and DynamoDb failed job storage (^3.189.0).",
         "illuminate/redis": "Required to use the Redis queue driver (^9.0).",
-=======
-        "aws/aws-sdk-php": "Required to use the SQS queue driver and DynamoDb failed job storage (^3.189.0).",
-        "illuminate/redis": "Required to use the Redis queue driver (^8.0).",
->>>>>>> b0eca386
         "pda/pheanstalk": "Required to use the Beanstalk queue driver (^4.0)."
     },
     "config": {
