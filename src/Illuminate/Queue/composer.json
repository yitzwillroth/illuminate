{
    "name": "illuminate/queue",
    "description": "The Illuminate Queue package.",
    "license": "MIT",
    "homepage": "https://laravel.com",
    "support": {
        "issues": "https://github.com/laravel/framework/issues",
        "source": "https://github.com/laravel/framework"
    },
    "authors": [
        {
            "name": "Taylor Otwell",
            "email": "taylor@laravel.com"
        }
    ],
    "require": {
        "php": "^7.1.3",
<<<<<<< HEAD
        "illuminate/console": "5.8.*",
        "illuminate/container": "5.8.*",
        "illuminate/contracts": "5.8.*",
        "illuminate/database": "5.8.*",
        "illuminate/filesystem": "5.8.*",
        "illuminate/support": "5.8.*",
=======
        "illuminate/console": "5.7.*",
        "illuminate/container": "5.7.*",
        "illuminate/contracts": "5.7.*",
        "illuminate/database": "5.7.*",
        "illuminate/filesystem": "5.7.*",
        "illuminate/support": "5.7.*",
        "opis/closure": "^3.1",
>>>>>>> 59a04534
        "symfony/debug": "^4.1",
        "symfony/process": "^4.1"
    },
    "autoload": {
        "psr-4": {
            "Illuminate\\Queue\\": ""
        }
    },
    "extra": {
        "branch-alias": {
            "dev-master": "5.8-dev"
        }
    },
    "suggest": {
        "ext-pcntl": "Required to use all features of the queue worker.",
        "ext-posix": "Required to use all features of the queue worker.",
        "aws/aws-sdk-php": "Required to use the SQS queue driver (^3.0).",
        "illuminate/redis": "Required to use the Redis queue driver (5.8.*).",
        "pda/pheanstalk": "Required to use the Beanstalk queue driver (^3.0)."
    },
    "config": {
        "sort-packages": true
    },
    "minimum-stability": "dev"
}<|MERGE_RESOLUTION|>--- conflicted
+++ resolved
@@ -15,22 +15,13 @@
     ],
     "require": {
         "php": "^7.1.3",
-<<<<<<< HEAD
         "illuminate/console": "5.8.*",
         "illuminate/container": "5.8.*",
         "illuminate/contracts": "5.8.*",
         "illuminate/database": "5.8.*",
         "illuminate/filesystem": "5.8.*",
         "illuminate/support": "5.8.*",
-=======
-        "illuminate/console": "5.7.*",
-        "illuminate/container": "5.7.*",
-        "illuminate/contracts": "5.7.*",
-        "illuminate/database": "5.7.*",
-        "illuminate/filesystem": "5.7.*",
-        "illuminate/support": "5.7.*",
         "opis/closure": "^3.1",
->>>>>>> 59a04534
         "symfony/debug": "^4.1",
         "symfony/process": "^4.1"
     },
