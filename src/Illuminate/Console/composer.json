{
    "name": "illuminate/console",
    "description": "The Illuminate Console package.",
    "license": "MIT",
    "homepage": "https://laravel.com",
    "support": {
        "issues": "https://github.com/laravel/framework/issues",
        "source": "https://github.com/laravel/framework"
    },
    "authors": [
        {
            "name": "Taylor Otwell",
            "email": "taylor@laravel.com"
        }
    ],
    "require": {
        "php": "^7.3",
        "illuminate/contracts": "^8.0",
        "illuminate/support": "^8.0",
        "symfony/console": "^5.1",
        "symfony/process": "^5.1"
    },
    "autoload": {
        "psr-4": {
            "Illuminate\\Console\\": ""
        }
    },
    "extra": {
        "branch-alias": {
            "dev-master": "8.x-dev"
        }
    },
    "suggest": {
        "dragonmantank/cron-expression": "Required to use scheduling component (^2.0).",
<<<<<<< HEAD
        "guzzlehttp/guzzle": "Required to use the ping methods on schedules (^6.3|^7.0).",
        "illuminate/filesystem": "Required to use the generator command (^8.0)"
=======
        "guzzlehttp/guzzle": "Required to use the ping methods on schedules (^6.3.1|^7.0).",
        "illuminate/filesystem": "Required to use the generator command (^7.0)"
>>>>>>> f7fd1b84
    },
    "config": {
        "sort-packages": true
    },
    "minimum-stability": "dev"
}<|MERGE_RESOLUTION|>--- conflicted
+++ resolved
@@ -32,13 +32,8 @@
     },
     "suggest": {
         "dragonmantank/cron-expression": "Required to use scheduling component (^2.0).",
-<<<<<<< HEAD
-        "guzzlehttp/guzzle": "Required to use the ping methods on schedules (^6.3|^7.0).",
+        "guzzlehttp/guzzle": "Required to use the ping methods on schedules (^6.3.1|^7.0).",
         "illuminate/filesystem": "Required to use the generator command (^8.0)"
-=======
-        "guzzlehttp/guzzle": "Required to use the ping methods on schedules (^6.3.1|^7.0).",
-        "illuminate/filesystem": "Required to use the generator command (^7.0)"
->>>>>>> f7fd1b84
     },
     "config": {
         "sort-packages": true
