--- conflicted
+++ resolved
@@ -448,11 +448,7 @@
      * @param  (callable(TValue, TKey): bool)|TValue|string  $key
      * @param  TValue|string|null  $operator
      * @param  TValue|null  $value
-<<<<<<< HEAD
      * @return static<int<0, 1>, static<TKey, TValue>>
-=======
-     * @return array<int, static>
->>>>>>> 28ee4848
      */
     public function partition($key, $operator = null, $value = null)
     {
