--- conflicted
+++ resolved
@@ -59,12 +59,8 @@
         return (new MailMessage)
             ->subject(Lang::getFromJson('Reset Password Notification'))
             ->line(Lang::getFromJson('You are receiving this email because we received a password reset request for your account.'))
-<<<<<<< HEAD
             ->action(Lang::getFromJson('Reset Password'), url(config('app.url').route('password.reset', ['token' => $this->token], false)))
-=======
-            ->action(Lang::getFromJson('Reset Password'), url(config('app.url').route('password.reset', $this->token, false)))
             ->line(Lang::getFromJson('This password reset link will expire in :count minutes.', config('auth.passwords.users.expire')))
->>>>>>> a65b5cec
             ->line(Lang::getFromJson('If you did not request a password reset, no further action is required.'));
     }
 
