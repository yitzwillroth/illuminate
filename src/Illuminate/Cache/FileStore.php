<?php namespace Illuminate\Cache;

use Illuminate\Filesystem\Filesystem;

class FileStore implements StoreInterface {

	/**
	 * The Illuminate Filesystem instance.
	 *
	 * @var \Illuminate\Filesystem\Filesystem
	 */
	protected $files;

	/**
	 * The file cache directory
	 *
	 * @var string
	 */
	protected $directory;

	/**
	 * Create a new file cache store instance.
	 *
<<<<<<< HEAD
	 * @param  \Illuminate\Filesystem\Filesytem  $files
=======
	 * @param  \Illuminate\Filesystem\Filesystem  $files
>>>>>>> 8e218bc6
	 * @param  string  $directory
	 * @return void
	 */
	public function __construct(Filesystem $files, $directory)
	{
		$this->files = $files;
		$this->directory = $directory;
	}

	/**
	 * Retrieve an item from the cache by key.
	 *
	 * @param  string  $key
	 * @return mixed
	 */
	public function get($key)
	{
		$path = $this->path($key);

		// If the file doesn't exists, we obviously can't return the cache so we will
		// just return null. Otherwise, we'll get the contents of the file and get
		// the expiration UNIX timestamps from the start of the file's contents.
		if ( ! $this->files->exists($path))
		{
			return null;
		}

		$expire = substr($contents = $this->files->get($path), 0, 10);

		// If the current time is greater than expiration timestamps we will delete
		// the file and return null. This helps clean up the old files and keeps
		// this directory much cleaner for us as old files aren't hanging out.
		if (time() >= $expire)
		{
			return $this->forget($key);
		}

		return unserialize(substr($contents, 10));
	}

	/**
	 * Store an item in the cache for a given number of minutes.
	 *
	 * @param  string  $key
	 * @param  mixed   $value
	 * @param  int     $minutes
	 * @return void
	 */
	public function put($key, $value, $minutes)
	{
		$value = $this->expiration($minutes).serialize($value);

		$this->createCacheDirectory($path = $this->path($key));

		$this->files->put($path, $value);
	}

	/**
	 * Create the file cache directory if necessary.
	 *
	 * @param  string  $path
	 * @return void
	 */
	protected function createCacheDirectory($path)
	{
		if ( ! $this->files->isDirectory($directory = dirname($path)))
		{
			$this->files->makeDirectory($directory, 0777, true);
		}
	}

	/**
	 * Increment the value of an item in the cache.
	 *
	 * @param  string  $key
	 * @param  mixed   $value
	 * @return void
	 */
	public function increment($key, $value = 1)
	{
		throw new \LogicException("Increment operations not supported by this driver.");
	}

	/**
	 * Increment the value of an item in the cache.
	 *
	 * @param  string  $key
	 * @param  mixed   $value
	 * @return void
	 */
	public function decrement($key, $value = 1)
	{
		throw new \LogicException("Increment operations not supported by this driver.");
	}

	/**
	 * Store an item in the cache indefinitely.
	 *
	 * @param  string  $key
	 * @param  mixed   $value
	 * @return void
	 */
	public function forever($key, $value)
	{
		return $this->put($key, $value, 0);
	}

	/**
	 * Remove an item from the cache.
	 *
	 * @param  string  $key
	 * @return void
	 */
	public function forget($key)
	{
		$this->files->delete($this->path($key));
	}

	/**
	 * Remove all items from the cache.
	 *
	 * @return void
	 */
	public function flush()
	{
		foreach ($this->files->directories($this->directory) as $directory)
		{
			$this->files->deleteDirectory($directory);
		}
	}

	/**
	 * Get the full path for the given cache key.
	 *
	 * @param  string  $key
	 * @return string
	 */
	protected function path($key)
	{
		$parts = array_slice(str_split($hash = md5($key), 2), 0, 2);

		return $this->directory.'/'.join('/', $parts).'/'.$hash;
	}

	/**
	 * Get the expiration time based on the given minutes.
	 *
	 * @param  int  $minutes
	 * @return int
	 */
	protected function expiration($minutes)
	{
		if ($minutes === 0) return 9999999999;

		return time() + ($minutes * 60);
	}

	/**
	 * Get the Filesystem instance.
	 *
	 * @return \Illuminate\Filesystem\Filesystem
	 */
	public function getFilesystem()
	{
		return $this->files;
	}

	/**
	 * Get the working directory of the cache.
	 *
	 * @return string
	 */
	public function getDirectory()
	{
		return $this->directory;
	}

	/**
	 * Get the cache key prefix.
	 *
	 * @return string
	 */
	public function getPrefix()
	{
		return '';
	}

}<|MERGE_RESOLUTION|>--- conflicted
+++ resolved
@@ -21,11 +21,7 @@
 	/**
 	 * Create a new file cache store instance.
 	 *
-<<<<<<< HEAD
-	 * @param  \Illuminate\Filesystem\Filesytem  $files
-=======
 	 * @param  \Illuminate\Filesystem\Filesystem  $files
->>>>>>> 8e218bc6
 	 * @param  string  $directory
 	 * @return void
 	 */
