{
    "name": "illuminate/testing",
    "description": "The Illuminate Testing package.",
    "license": "MIT",
    "homepage": "https://laravel.com",
    "support": {
        "issues": "https://github.com/laravel/framework/issues",
        "source": "https://github.com/laravel/framework"
    },
    "authors": [
        {
            "name": "Taylor Otwell",
            "email": "taylor@laravel.com"
        }
    ],
    "require": {
        "php": "^7.4|^8.0",
        "illuminate/collections": "^9.0",
        "illuminate/contracts": "^9.0",
        "illuminate/macroable": "^9.0",
        "illuminate/support": "^9.0"
    },
    "autoload": {
        "psr-4": {
            "Illuminate\\Testing\\": ""
        }
    },
    "extra": {
        "branch-alias": {
            "dev-master": "9.x-dev"
        }
    },
    "suggest": {
<<<<<<< HEAD
        "illuminate/console": "Required to assert console commands (^9.0).",
        "illuminate/database": "Required to assert databases (^9.0).",
        "illuminate/http": "Required to assert responses (^9.0).",
=======
        "brianium/paratest": "Required to run tests in parallel (^6.0).",
        "illuminate/console": "Required to assert console commands (^8.0).",
        "illuminate/database": "Required to assert databases (^8.0).",
        "illuminate/http": "Required to assert responses (^8.0).",
>>>>>>> ceb1f4d6
        "mockery/mockery": "Required to use mocking (^1.4.2).",
        "phpunit/phpunit": "Required to use assertions and run tests (^9.4)."
    },
    "config": {
        "sort-packages": true
    },
    "minimum-stability": "dev"
}<|MERGE_RESOLUTION|>--- conflicted
+++ resolved
@@ -31,16 +31,10 @@
         }
     },
     "suggest": {
-<<<<<<< HEAD
+        "brianium/paratest": "Required to run tests in parallel (^6.0).",
         "illuminate/console": "Required to assert console commands (^9.0).",
         "illuminate/database": "Required to assert databases (^9.0).",
         "illuminate/http": "Required to assert responses (^9.0).",
-=======
-        "brianium/paratest": "Required to run tests in parallel (^6.0).",
-        "illuminate/console": "Required to assert console commands (^8.0).",
-        "illuminate/database": "Required to assert databases (^8.0).",
-        "illuminate/http": "Required to assert responses (^8.0).",
->>>>>>> ceb1f4d6
         "mockery/mockery": "Required to use mocking (^1.4.2).",
         "phpunit/phpunit": "Required to use assertions and run tests (^9.4)."
     },
