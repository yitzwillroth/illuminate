--- conflicted
+++ resolved
@@ -520,52 +520,20 @@
      */
     public function assertExactJson(array $data)
     {
-<<<<<<< HEAD
         $this->decodeResponseJson()->assertExact($data);
-=======
-        PHPUnit::assertEquals(
-            json_encode($this->sortAssociativeKeys($data)),
-            json_encode($this->sortAssociativeKeys((array) $this->decodeResponseJson()))
-        );
-
-        return $this;
-    }
-
-    /**
-     * Sort associative array keys to make it easy to compare arrays.
+
+        return $this;
+    }
+
+    /**
+     * Assert that the response has the similar JSON as given.
      *
      * @param  array  $data
-     * @return array
-     */
-    protected function sortAssociativeKeys(array $data)
-    {
-        $data = Arr::dot($data);
-
-        ksort($data);
-
-        $result = [];
-
-        foreach ($data as $key => $value) {
-            Arr::set($result, $key, $value);
-        }
-
-        return $result;
-    }
-
-    /**
-     * Assert that the response has the similar JSON as given.
-     *
-     * @param  array  $data
      * @return $this
      */
     public function assertSimilarJson(array $data)
     {
-        $actual = json_encode(Arr::sortRecursive(
-            (array) $this->decodeResponseJson()
-        ));
-
-        PHPUnit::assertEquals(json_encode(Arr::sortRecursive($data)), $actual);
->>>>>>> c01b9307
+        $this->decodeResponseJson()->assertSimilar($data);
 
         return $this;
     }
@@ -619,33 +587,7 @@
      */
     public function assertJsonStructure(array $structure = null, $responseData = null)
     {
-<<<<<<< HEAD
         $this->decodeResponseJson()->assertStructure($structure, $responseData);
-=======
-        if (is_null($structure)) {
-            return $this->assertSimilarJson($this->json());
-        }
-
-        if (is_null($responseData)) {
-            $responseData = $this->decodeResponseJson();
-        }
-
-        foreach ($structure as $key => $value) {
-            if (is_array($value) && $key === '*') {
-                PHPUnit::assertIsArray($responseData);
-
-                foreach ($responseData as $responseDataItem) {
-                    $this->assertJsonStructure($structure['*'], $responseDataItem);
-                }
-            } elseif (is_array($value)) {
-                PHPUnit::assertArrayHasKey($key, $responseData);
-
-                $this->assertJsonStructure($structure[$key], $responseData[$key]);
-            } else {
-                PHPUnit::assertArrayHasKey($value, $responseData);
-            }
-        }
->>>>>>> c01b9307
 
         return $this;
     }
