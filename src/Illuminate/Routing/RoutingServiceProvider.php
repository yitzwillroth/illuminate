--- conflicted
+++ resolved
@@ -137,11 +137,7 @@
                     ->createRequest($app->make('request'));
             }
 
-<<<<<<< HEAD
-            throw new BindingResolutionException('Unable to resolve PSR request. Please install symfony/psr-http-message-bridge and nyholm/psr7.');
-=======
             throw new BindingResolutionException('Unable to resolve PSR request. Please install the symfony/psr-http-message-bridge and nyholm/psr7 packages.');
->>>>>>> cf2644f2
         });
     }
 
