--- conflicted
+++ resolved
@@ -30,18 +30,11 @@
         }
     },
     "suggest": {
-<<<<<<< HEAD
         "league/flysystem": "Required to use the Flysystem local and FTP drivers (^1.0).",
         "league/flysystem-aws-s3-v3": "Required to use the Flysystem S3 driver (^1.0).",
+        "league/flysystem-cached-adapter": "Required to use the Flysystem cache (^1.0).",
         "league/flysystem-rackspace": "Required to use the Flysystem Rackspace driver (^1.0).",
         "league/flysystem-sftp": "Required to use the Flysystem SFTP driver (^1.0)."
-=======
-        "league/flysystem": "Required to use the Flysystem local and FTP drivers (~1.0).",
-        "league/flysystem-aws-s3-v3": "Required to use the Flysystem S3 driver (~1.0).",
-        "league/flysystem-cached-adapter": "Required to use the Flysystem cache (~1.0).",
-        "league/flysystem-rackspace": "Required to use the Flysystem Rackspace driver (~1.0).",
-        "league/flysystem-sftp": "Required to use the Flysystem SFTP driver (~1.0)."
->>>>>>> 23721ac0
     },
     "config": {
         "sort-packages": true
