<?php

namespace Illuminate\Filesystem;

use Closure;
use Illuminate\Contracts\Filesystem\Cloud as CloudFilesystemContract;
use Illuminate\Contracts\Filesystem\Filesystem as FilesystemContract;
use Illuminate\Http\File;
use Illuminate\Http\UploadedFile;
use Illuminate\Support\Arr;
use Illuminate\Support\Str;
use Illuminate\Support\Traits\Macroable;
use InvalidArgumentException;
use League\Flysystem\FilesystemAdapter as FlysystemAdapter;
use League\Flysystem\FilesystemOperator;
use League\Flysystem\Ftp\FtpAdapter;
use League\Flysystem\Local\LocalFilesystemAdapter as LocalAdapter;
use League\Flysystem\PathPrefixer;
use League\Flysystem\PhpseclibV2\SftpAdapter;
use League\Flysystem\StorageAttributes;
use League\Flysystem\UnableToCopyFile;
use League\Flysystem\UnableToCreateDirectory;
use League\Flysystem\UnableToDeleteDirectory;
use League\Flysystem\UnableToDeleteFile;
use League\Flysystem\UnableToMoveFile;
use League\Flysystem\UnableToReadFile;
use League\Flysystem\UnableToSetVisibility;
use League\Flysystem\UnableToWriteFile;
use League\Flysystem\Visibility;
use PHPUnit\Framework\Assert as PHPUnit;
use Psr\Http\Message\StreamInterface;
use RuntimeException;
use Symfony\Component\HttpFoundation\StreamedResponse;

/**
 * @mixin \League\Flysystem\FilesystemOperator
 */
class FilesystemAdapter implements CloudFilesystemContract
{
    use Macroable {
        __call as macroCall;
    }

    /**
     * The Flysystem filesystem implementation.
     *
     * @var \League\Flysystem\FilesystemOperator
     */
    protected $driver;

    /**
<<<<<<< HEAD
     * The Flysystem adapter implementation.
     *
     * @var \League\Flysystem\FilesystemAdapter
     */
    protected $adapter;

    /**
     * The filesystem configuration.
     *
     * @var array
     */
    protected $config;

    /**
     * The Flysystem PathPrefixer instance.
     *
     * @var \League\Flysystem\PathPrefixer
     */
    protected $prefixer;
=======
     * The temporary URL builder callback.
     *
     * @var \Closure|null
     */
    protected $temporaryUrlCallback;
>>>>>>> 5321e34a

    /**
     * Create a new filesystem adapter instance.
     *
     * @param  \League\Flysystem\FilesystemOperator  $driver
     * @param  \League\Flysystem\FilesystemAdapter  $adapter
     * @param  array  $config
     * @return void
     */
    public function __construct(FilesystemOperator $driver, FlysystemAdapter $adapter, array $config = [])
    {
        $this->driver = $driver;
        $this->adapter = $adapter;
        $this->config = $config;
        $this->prefixer = new PathPrefixer(
            $config['root'] ?? '', $config['directory_separator'] ?? DIRECTORY_SEPARATOR
        );
    }

    /**
     * Assert that the given file exists.
     *
     * @param  string|array  $path
     * @param  string|null  $content
     * @return $this
     */
    public function assertExists($path, $content = null)
    {
        clearstatcache();

        $paths = Arr::wrap($path);

        foreach ($paths as $path) {
            PHPUnit::assertTrue(
                $this->exists($path), "Unable to find a file at path [{$path}]."
            );

            if (! is_null($content)) {
                $actual = $this->get($path);

                PHPUnit::assertSame(
                    $content,
                    $actual,
                    "File [{$path}] was found, but content [{$actual}] does not match [{$content}]."
                );
            }
        }

        return $this;
    }

    /**
     * Assert that the given file does not exist.
     *
     * @param  string|array  $path
     * @return $this
     */
    public function assertMissing($path)
    {
        clearstatcache();

        $paths = Arr::wrap($path);

        foreach ($paths as $path) {
            PHPUnit::assertFalse(
                $this->exists($path), "Found unexpected file at path [{$path}]."
            );
        }

        return $this;
    }

    /**
     * Determine if a file exists.
     *
     * @param  string  $path
     * @return bool
     */
    public function exists($path)
    {
        return $this->driver->fileExists($path);
    }

    /**
     * Determine if a file or directory is missing.
     *
     * @param  string  $path
     * @return bool
     */
    public function missing($path)
    {
        return ! $this->exists($path);
    }

    /**
     * Get the full path for the file at the given "short" path.
     *
     * @param  string  $path
     * @return string
     */
    public function path($path)
    {
        return $this->prefixer->prefixPath($path);
    }

    /**
     * Get the contents of a file.
     *
     * @param  string  $path
     * @return string|null
     */
    public function get($path)
    {
        try {
            return $this->driver->read($path);
        } catch (UnableToReadFile $e) {
            //
        }
    }

    /**
     * Create a streamed response for a given file.
     *
     * @param  string  $path
     * @param  string|null  $name
     * @param  array|null  $headers
     * @param  string|null  $disposition
     * @return \Symfony\Component\HttpFoundation\StreamedResponse
     */
    public function response($path, $name = null, array $headers = [], $disposition = 'inline')
    {
        $response = new StreamedResponse;

        $filename = $name ?? basename($path);

        $disposition = $response->headers->makeDisposition(
            $disposition, $filename, $this->fallbackName($filename)
        );

        $response->headers->replace($headers + [
            'Content-Type' => $this->mimeType($path),
            'Content-Length' => $this->size($path),
            'Content-Disposition' => $disposition,
        ]);

        $response->setCallback(function () use ($path) {
            $stream = $this->readStream($path);
            fpassthru($stream);
            fclose($stream);
        });

        return $response;
    }

    /**
     * Create a streamed download response for a given file.
     *
     * @param  string  $path
     * @param  string|null  $name
     * @param  array|null  $headers
     * @return \Symfony\Component\HttpFoundation\StreamedResponse
     */
    public function download($path, $name = null, array $headers = [])
    {
        return $this->response($path, $name, $headers, 'attachment');
    }

    /**
     * Convert the string to ASCII characters that are equivalent to the given name.
     *
     * @param  string  $name
     * @return string
     */
    protected function fallbackName($name)
    {
        return str_replace('%', '', Str::ascii($name));
    }

    /**
     * Write the contents of a file.
     *
     * @param  string  $path
     * @param  \Psr\Http\Message\StreamInterface|\Illuminate\Http\File|\Illuminate\Http\UploadedFile|string|resource  $contents
     * @param  mixed  $options
     * @return bool
     */
    public function put($path, $contents, $options = [])
    {
        $options = is_string($options)
                     ? ['visibility' => $options]
                     : (array) $options;

        // If the given contents is actually a file or uploaded file instance than we will
        // automatically store the file using a stream. This provides a convenient path
        // for the developer to store streams without managing them manually in code.
        if ($contents instanceof File ||
            $contents instanceof UploadedFile) {
            return $this->putFile($path, $contents, $options);
        }

        try {
            if ($contents instanceof StreamInterface) {
                $this->driver->writeStream($path, $contents->detach(), $options);

                return true;
            }

            is_resource($contents)
                ? $this->driver->writeStream($path, $contents, $options)
                : $this->driver->write($path, $contents, $options);
        } catch (UnableToWriteFile $e) {
            return false;
        }

        return true;
    }

    /**
     * Store the uploaded file on the disk.
     *
     * @param  string  $path
     * @param  \Illuminate\Http\File|\Illuminate\Http\UploadedFile|string  $file
     * @param  mixed  $options
     * @return string|false
     */
    public function putFile($path, $file, $options = [])
    {
        $file = is_string($file) ? new File($file) : $file;

        return $this->putFileAs($path, $file, $file->hashName(), $options);
    }

    /**
     * Store the uploaded file on the disk with a given name.
     *
     * @param  string  $path
     * @param  \Illuminate\Http\File|\Illuminate\Http\UploadedFile|string  $file
     * @param  string  $name
     * @param  mixed  $options
     * @return string|false
     */
    public function putFileAs($path, $file, $name, $options = [])
    {
        $stream = fopen(is_string($file) ? $file : $file->getRealPath(), 'r');

        // Next, we will format the path of the file and store the file using a stream since
        // they provide better performance than alternatives. Once we write the file this
        // stream will get closed automatically by us so the developer doesn't have to.
        $result = $this->put(
            $path = trim($path.'/'.$name, '/'), $stream, $options
        );

        if (is_resource($stream)) {
            fclose($stream);
        }

        return $result ? $path : false;
    }

    /**
     * Get the visibility for the given path.
     *
     * @param  string  $path
     * @return string
     */
    public function getVisibility($path)
    {
        if ($this->driver->visibility($path) == Visibility::PUBLIC) {
            return FilesystemContract::VISIBILITY_PUBLIC;
        }

        return FilesystemContract::VISIBILITY_PRIVATE;
    }

    /**
     * Set the visibility for the given path.
     *
     * @param  string  $path
     * @param  string  $visibility
     * @return bool
     */
    public function setVisibility($path, $visibility)
    {
        try {
            $this->driver->setVisibility($path, $this->parseVisibility($visibility));
        } catch (UnableToSetVisibility $e) {
            return false;
        }

        return true;
    }

    /**
     * Prepend to a file.
     *
     * @param  string  $path
     * @param  string  $data
     * @param  string  $separator
     * @return bool
     */
    public function prepend($path, $data, $separator = PHP_EOL)
    {
        if ($this->exists($path)) {
            return $this->put($path, $data.$separator.$this->get($path));
        }

        return $this->put($path, $data);
    }

    /**
     * Append to a file.
     *
     * @param  string  $path
     * @param  string  $data
     * @param  string  $separator
     * @return bool
     */
    public function append($path, $data, $separator = PHP_EOL)
    {
        if ($this->exists($path)) {
            return $this->put($path, $this->get($path).$separator.$data);
        }

        return $this->put($path, $data);
    }

    /**
     * Delete the file at a given path.
     *
     * @param  string|array  $paths
     * @return bool
     */
    public function delete($paths)
    {
        $paths = is_array($paths) ? $paths : func_get_args();

        $success = true;

        foreach ($paths as $path) {
            try {
                $this->driver->delete($path);
            } catch (UnableToDeleteFile $e) {
                $success = false;
            }
        }

        return $success;
    }

    /**
     * Copy a file to a new location.
     *
     * @param  string  $from
     * @param  string  $to
     * @return bool
     */
    public function copy($from, $to)
    {
        try {
            $this->driver->copy($from, $to);
        } catch (UnableToCopyFile $e) {
            return false;
        }

        return true;
    }

    /**
     * Move a file to a new location.
     *
     * @param  string  $from
     * @param  string  $to
     * @return bool
     */
    public function move($from, $to)
    {
        try {
            $this->driver->move($from, $to);
        } catch (UnableToMoveFile $e) {
            return false;
        }

        return true;
    }

    /**
     * Get the file size of a given file.
     *
     * @param  string  $path
     * @return int
     */
    public function size($path)
    {
        return $this->driver->fileSize($path);
    }

    /**
     * Get the mime-type of a given file.
     *
     * @param  string  $path
     * @return string|false
     */
    public function mimeType($path)
    {
        return $this->driver->mimeType($path);
    }

    /**
     * Get the file's last modification time.
     *
     * @param  string  $path
     * @return int
     */
    public function lastModified($path)
    {
        return $this->driver->lastModified($path);
    }

    /**
     * {@inheritdoc}
     */
    public function readStream($path)
    {
        try {
            return $this->driver->readStream($path);
        } catch (UnableToReadFile $e) {
            //
        }
    }

    /**
     * {@inheritdoc}
     */
    public function writeStream($path, $resource, array $options = [])
    {
        try {
            $this->driver->writeStream($path, $resource, $options);
        } catch (UnableToWriteFile $e) {
            return false;
        }

        return true;
    }

    /**
     * Get the URL for the file at the given path.
     *
     * @param  string  $path
     * @return string
     *
     * @throws \RuntimeException
     */
    public function url($path)
    {
        $adapter = $this->adapter;

        if (method_exists($adapter, 'getUrl')) {
            return $adapter->getUrl($path);
        } elseif (method_exists($this->driver, 'getUrl')) {
            return $this->driver->getUrl($path);
        } elseif ($adapter instanceof FtpAdapter || $adapter instanceof SftpAdapter) {
            return $this->getFtpUrl($path);
        } elseif ($adapter instanceof LocalAdapter) {
            return $this->getLocalUrl($path);
        } else {
            throw new RuntimeException('This driver does not support retrieving URLs.');
        }
    }

    /**
     * Get the URL for the file at the given path.
     *
     * @param  string  $path
     * @return string
     */
    protected function getFtpUrl($path)
    {
        return isset($this->config['url'])
                ? $this->concatPathToUrl($this->config['url'], $path)
                : $path;
    }

    /**
     * Get the URL for the file at the given path.
     *
     * @param  string  $path
     * @return string
     */
    protected function getLocalUrl($path)
    {
        // If an explicit base URL has been set on the disk configuration then we will use
        // it as the base URL instead of the default path. This allows the developer to
        // have full control over the base path for this filesystem's generated URLs.
        if (isset($this->config['url'])) {
            return $this->concatPathToUrl($this->config['url'], $path);
        }

        $path = '/storage/'.$path;

        // If the path contains "storage/public", it probably means the developer is using
        // the default disk to generate the path instead of the "public" disk like they
        // are really supposed to use. We will remove the public from this path here.
        if (Str::contains($path, '/storage/public/')) {
            return Str::replaceFirst('/public/', '/', $path);
        }

        return $path;
    }

    /**
     * Get a temporary URL for the file at the given path.
     *
     * @param  string  $path
     * @param  \DateTimeInterface  $expiration
     * @param  array  $options
     * @return string
     *
     * @throws \RuntimeException
     */
    public function temporaryUrl($path, $expiration, array $options = [])
    {
<<<<<<< HEAD
        if (! method_exists($this->adapter, 'getTemporaryUrl')) {
            throw new RuntimeException('This driver does not support creating temporary URLs.');
        }
=======
        $adapter = $this->driver->getAdapter();

        if ($adapter instanceof CachedAdapter) {
            $adapter = $adapter->getAdapter();
        }

        if (method_exists($adapter, 'getTemporaryUrl')) {
            return $adapter->getTemporaryUrl($path, $expiration, $options);
        }

        if ($this->temporaryUrlCallback) {
            return $this->temporaryUrlCallback->bindTo($this, static::class)(
                $path, $expiration, $options
            );
        }

        if ($adapter instanceof AwsS3Adapter) {
            return $this->getAwsTemporaryUrl($adapter, $path, $expiration, $options);
        }

        throw new RuntimeException('This driver does not support creating temporary URLs.');
    }
>>>>>>> 5321e34a

        return $this->adapter->getTemporaryUrl($path, $expiration, $options);
    }

    /**
     * Concatenate a path to a URL.
     *
     * @param  string  $url
     * @param  string  $path
     * @return string
     */
    protected function concatPathToUrl($url, $path)
    {
        return rtrim($url, '/').'/'.ltrim($path, '/');
    }

    /**
     * Replace the scheme, host and port of the given UriInterface with values from the given URL.
     *
     * @param  \Psr\Http\Message\UriInterface  $uri
     * @param  string  $url
     * @return \Psr\Http\Message\UriInterface
     */
    protected function replaceBaseUrl($uri, $url)
    {
        $parsed = parse_url($url);

        return $uri
            ->withScheme($parsed['scheme'])
            ->withHost($parsed['host'])
            ->withPort($parsed['port'] ?? null);
    }

    /**
     * Get an array of all files in a directory.
     *
     * @param  string|null  $directory
     * @param  bool  $recursive
     * @return array
     */
    public function files($directory = null, $recursive = false)
    {
        return $this->driver->listContents($directory ?? '', $recursive)
            ->filter(function (StorageAttributes $attributes) {
                return $attributes->isFile();
            })
            ->map(function (StorageAttributes $attributes) {
                return $attributes->path();
            })
            ->toArray();
    }

    /**
     * Get all of the files from the given directory (recursive).
     *
     * @param  string|null  $directory
     * @return array
     */
    public function allFiles($directory = null)
    {
        return $this->files($directory, true);
    }

    /**
     * Get all of the directories within a given directory.
     *
     * @param  string|null  $directory
     * @param  bool  $recursive
     * @return array
     */
    public function directories($directory = null, $recursive = false)
    {
        return $this->driver->listContents($directory ?? '', $recursive)
            ->filter(function (StorageAttributes $attributes) {
                return $attributes->isDir();
            })
            ->map(function (StorageAttributes $attributes) {
                return $attributes->path();
            })
            ->toArray();
    }

    /**
     * Get all (recursive) of the directories within a given directory.
     *
     * @param  string|null  $directory
     * @return array
     */
    public function allDirectories($directory = null)
    {
        return $this->directories($directory, true);
    }

    /**
     * Create a directory.
     *
     * @param  string  $path
     * @return bool
     */
    public function makeDirectory($path)
    {
        try {
            $this->driver->createDirectory($path);
        } catch (UnableToCreateDirectory $e) {
            return false;
        }

        return true;
    }

    /**
     * Recursively delete a directory.
     *
     * @param  string  $directory
     * @return bool
     */
    public function deleteDirectory($directory)
    {
        try {
            $this->driver->deleteDirectory($directory);
        } catch (UnableToDeleteDirectory $e) {
            return false;
        }

        return true;
    }

    /**
     * Get the Flysystem driver.
     *
     * @return \League\Flysystem\FilesystemOperator
     */
    public function getDriver()
    {
        return $this->driver;
    }

    /**
     * Get the Flysystem adapter.
     *
     * @return \League\Flysystem\FilesystemAdapter
     */
    public function getAdapter()
    {
        return $this->adapter;
    }

    /**
     * Get the configuration values.
     *
     * @return array
     */
    public function getConfig()
    {
        return $this->config;
    }

    /**
     * Parse the given visibility value.
     *
     * @param  string|null  $visibility
     * @return string|null
     *
     * @throws \InvalidArgumentException
     */
    protected function parseVisibility($visibility)
    {
        if (is_null($visibility)) {
            return;
        }

        return match ($visibility) {
            FilesystemContract::VISIBILITY_PUBLIC => Visibility::PUBLIC,
            FilesystemContract::VISIBILITY_PRIVATE => Visibility::PRIVATE,
            default => throw new InvalidArgumentException("Unknown visibility: {$visibility}."),
        };
    }

    /**
     * Define a custom temporary URL builder callback.
     *
     * @param  \Closure  $callback
     * @return void
     */
    public function buildTemporaryUrlsUsing(Closure $callback)
    {
        $this->temporaryUrlCallback = $callback;
    }

    /**
     * Pass dynamic methods call onto Flysystem.
     *
     * @param  string  $method
     * @param  array  $parameters
     * @return mixed
     *
     * @throws \BadMethodCallException
     */
    public function __call($method, array $parameters)
    {
        if (static::hasMacro($method)) {
            return $this->macroCall($method, $parameters);
        }

        return $this->driver->{$method}(...array_values($parameters));
    }
}<|MERGE_RESOLUTION|>--- conflicted
+++ resolved
@@ -49,7 +49,6 @@
     protected $driver;
 
     /**
-<<<<<<< HEAD
      * The Flysystem adapter implementation.
      *
      * @var \League\Flysystem\FilesystemAdapter
@@ -69,13 +68,13 @@
      * @var \League\Flysystem\PathPrefixer
      */
     protected $prefixer;
-=======
+
+    /**
      * The temporary URL builder callback.
      *
      * @var \Closure|null
      */
     protected $temporaryUrlCallback;
->>>>>>> 5321e34a
 
     /**
      * Create a new filesystem adapter instance.
@@ -597,19 +596,8 @@
      */
     public function temporaryUrl($path, $expiration, array $options = [])
     {
-<<<<<<< HEAD
-        if (! method_exists($this->adapter, 'getTemporaryUrl')) {
-            throw new RuntimeException('This driver does not support creating temporary URLs.');
-        }
-=======
-        $adapter = $this->driver->getAdapter();
-
-        if ($adapter instanceof CachedAdapter) {
-            $adapter = $adapter->getAdapter();
-        }
-
-        if (method_exists($adapter, 'getTemporaryUrl')) {
-            return $adapter->getTemporaryUrl($path, $expiration, $options);
+        if (method_exists($this->adapter, 'getTemporaryUrl')) {
+            return $this->adapter->getTemporaryUrl($path, $expiration, $options);
         }
 
         if ($this->temporaryUrlCallback) {
@@ -618,15 +606,7 @@
             );
         }
 
-        if ($adapter instanceof AwsS3Adapter) {
-            return $this->getAwsTemporaryUrl($adapter, $path, $expiration, $options);
-        }
-
         throw new RuntimeException('This driver does not support creating temporary URLs.');
-    }
->>>>>>> 5321e34a
-
-        return $this->adapter->getTemporaryUrl($path, $expiration, $options);
     }
 
     /**
