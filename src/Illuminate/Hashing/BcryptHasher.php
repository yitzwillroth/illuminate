--- conflicted
+++ resolved
@@ -48,32 +48,23 @@
     }
 
     /**
-<<<<<<< HEAD
      * Check the given plain value against a hash.
      *
      * @param  string  $value
      * @param  string  $hashedValue
-     * @param  array   $options
+     * @param  array  $options
      * @return bool
-     *
-     * @throws \RuntimeException
      */
     public function check($value, $hashedValue, array $options = [])
     {
-        if (strlen($hashedValue) === 0) {
-            return false;
-        }
-
         if ($this->info($hashedValue)['algoName'] !== 'bcrypt') {
             throw new RuntimeException('This password does not use the Bcrypt algorithm.');
         }
 
-        return password_verify($value, $hashedValue);
+        return parent::check($value, $hashedValue, $options);
     }
 
     /**
-=======
->>>>>>> f377f9b9
      * Check if the given hash has been hashed using the given options.
      *
      * @param  string  $hashedValue
