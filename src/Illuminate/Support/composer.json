{
    "name": "illuminate/support",
    "description": "The Illuminate Support package.",
    "license": "MIT",
    "homepage": "https://laravel.com",
    "support": {
        "issues": "https://github.com/laravel/framework/issues",
        "source": "https://github.com/laravel/framework"
    },
    "authors": [
        {
            "name": "Taylor Otwell",
            "email": "taylor@laravel.com"
        }
    ],
    "require": {
        "php": "^8.2",
        "ext-ctype": "*",
        "ext-filter": "*",
        "ext-mbstring": "*",
        "doctrine/inflector": "^2.0",
<<<<<<< HEAD
        "illuminate/collections": "^12.0",
        "illuminate/conditionable": "^12.0",
        "illuminate/contracts": "^12.0",
        "illuminate/macroable": "^12.0",
        "nesbot/carbon": "^2.72.2|^3.0",
        "voku/portable-ascii": "^2.0"
=======
        "illuminate/collections": "^11.0",
        "illuminate/conditionable": "^11.0",
        "illuminate/contracts": "^11.0",
        "illuminate/macroable": "^11.0",
        "nesbot/carbon": "^2.72.2|^3.4",
        "voku/portable-ascii": "^2.0.2"
>>>>>>> 7db7ea95
    },
    "conflict": {
        "tightenco/collect": "<5.5.33"
    },
    "replace": {
        "spatie/once": "*"
    },
    "autoload": {
        "psr-4": {
            "Illuminate\\Support\\": ""
        },
        "files": [
            "functions.php",
            "helpers.php"
        ]
    },
    "extra": {
        "branch-alias": {
            "dev-master": "12.x-dev"
        }
    },
    "suggest": {
        "illuminate/filesystem": "Required to use the composer class (^12.0).",
        "laravel/serializable-closure": "Required to use the once function (^1.3).",
        "league/commonmark": "Required to use Str::markdown() and Stringable::markdown() (^2.0.2).",
        "ramsey/uuid": "Required to use Str::uuid() (^4.7).",
        "symfony/process": "Required to use the composer class (^7.0).",
        "symfony/uid": "Required to use Str::ulid() (^7.0).",
        "symfony/var-dumper": "Required to use the dd function (^7.0).",
        "vlucas/phpdotenv": "Required to use the Env class and env helper (^5.6.1)."
    },
    "config": {
        "sort-packages": true
    },
    "minimum-stability": "dev"
}<|MERGE_RESOLUTION|>--- conflicted
+++ resolved
@@ -19,21 +19,12 @@
         "ext-filter": "*",
         "ext-mbstring": "*",
         "doctrine/inflector": "^2.0",
-<<<<<<< HEAD
         "illuminate/collections": "^12.0",
         "illuminate/conditionable": "^12.0",
         "illuminate/contracts": "^12.0",
         "illuminate/macroable": "^12.0",
-        "nesbot/carbon": "^2.72.2|^3.0",
-        "voku/portable-ascii": "^2.0"
-=======
-        "illuminate/collections": "^11.0",
-        "illuminate/conditionable": "^11.0",
-        "illuminate/contracts": "^11.0",
-        "illuminate/macroable": "^11.0",
         "nesbot/carbon": "^2.72.2|^3.4",
         "voku/portable-ascii": "^2.0.2"
->>>>>>> 7db7ea95
     },
     "conflict": {
         "tightenco/collect": "<5.5.33"
