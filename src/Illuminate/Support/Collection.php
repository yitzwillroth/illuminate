<<<<<<< HEAD
<?php namespace Illuminate\Support;

use Closure;
use Countable;
use ArrayAccess;
use ArrayIterator;
use CachingIterator;
use JsonSerializable;
use IteratorAggregate;
use Illuminate\Contracts\Support\Jsonable;
use Illuminate\Contracts\Support\Arrayable;

class Collection implements ArrayAccess, Arrayable, Countable, IteratorAggregate, Jsonable, JsonSerializable {

	/**
	 * The items contained in the collection.
	 *
	 * @var array
	 */
	protected $items = array();

	/**
	 * Create a new collection.
	 *
	 * @param  mixed  $items
	 * @return void
	 */
	public function __construct($items = array())
	{
		$items = is_null($items) ? [] : $this->getArrayableItems($items);

		$this->items = (array) $items;
	}

	/**
	 * Create a new collection instance if the value isn't one already.
	 *
	 * @param  mixed  $items
	 * @return static
	 */
	public static function make($items = null)
	{
		return new static($items);
	}

	/**
	 * Get all of the items in the collection.
	 *
	 * @return array
	 */
	public function all()
	{
		return $this->items;
	}

	/**
	 * Collapse the collection items into a single array.
	 *
	 * @return static
	 */
	public function collapse()
	{
		$results = array();

		foreach ($this->items as $values)
		{
			if ($values instanceof Collection) $values = $values->all();

			$results = array_merge($results, $values);
		}

		return new static($results);
	}

	/**
	 * Determine if an item exists in the collection.
	 *
	 * @param  mixed  $key
	 * @param  mixed  $value
	 * @return bool
	 */
	public function contains($key, $value = null)
	{
		if (func_num_args() == 2)
		{
			return $this->contains(function($k, $item) use ($key, $value)
			{
				return data_get($item, $key) == $value;
			});
		}

		if ($key instanceof Closure)
		{
			return ! is_null($this->first($key));
		}

		return in_array($key, $this->items);
	}

	/**
	 * Diff the collection with the given items.
	 *
	 * @param  \Illuminate\Support\Collection|\Illuminate\Contracts\Support\Arrayable|array  $items
	 * @return static
	 */
	public function diff($items)
	{
		return new static(array_diff($this->items, $this->getArrayableItems($items)));
	}

	/**
	 * Execute a callback over each item.
	 *
	 * @param  \Closure  $callback
	 * @return $this
	 */
	public function each(Closure $callback)
	{
		array_map($callback, $this->items);

		return $this;
	}

	/**
	 * Fetch a nested element of the collection.
	 *
	 * @param  string  $key
	 * @return static
	 */
	public function fetch($key)
	{
		return new static(array_fetch($this->items, $key));
	}

	/**
	 * Run a filter over each of the items.
	 *
	 * @param  \Closure  $callback
	 * @return static
	 */
	public function filter(Closure $callback)
	{
		return new static(array_filter($this->items, $callback));
	}

	/**
	 * Filter items by the given key value pair.
	 *
	 * @param  string  $key
	 * @param  mixed  $value
	 * @return static
	 */
	public function where($key, $value)
	{
		return $this->filter(function($item) use ($key, $value)
		{
			return data_get($item, $key) == $value;
		});
	}

	/**
	 * Get the first item from the collection.
	 *
	 * @param  \Closure   $callback
	 * @param  mixed      $default
	 * @return mixed|null
	 */
	public function first(Closure $callback = null, $default = null)
	{
		if (is_null($callback))
		{
			return count($this->items) > 0 ? reset($this->items) : null;
		}

		return array_first($this->items, $callback, $default);
	}

	/**
	 * Get a flattened array of the items in the collection.
	 *
	 * @return static
	 */
	public function flatten()
	{
		return new static(array_flatten($this->items));
	}

	/**
	 * Flip the items in the collection.
	 *
	 * @return static
	 */
	public function flip()
	{
		return new static(array_flip($this->items));
	}

	/**
	 * Remove an item from the collection by key.
	 *
	 * @param  mixed  $key
	 * @return void
	 */
	public function forget($key)
	{
		unset($this->items[$key]);
	}

	/**
	 * Get an item from the collection by key.
	 *
	 * @param  mixed  $key
	 * @param  mixed  $default
	 * @return mixed
	 */
	public function get($key, $default = null)
	{
		if ($this->offsetExists($key))
		{
			return $this->items[$key];
		}

		return value($default);
	}

	/**
	 * Group an associative array by a field or Closure value.
	 *
	 * @param  callable|string  $groupBy
	 * @return static
	 */
	public function groupBy($groupBy)
	{
		$results = array();

		foreach ($this->items as $key => $value)
		{
			$results[$this->getGroupbyKey($groupBy, $key, $value)][] = $value;
		}

		return new static($results);
	}

	/**
	 * Get the "group by" key value.
	 *
	 * @param  callable|string  $groupBy
	 * @param  string  $key
	 * @param  mixed  $value
	 * @return string
	 */
	protected function getGroupbyKey($groupBy, $key, $value)
	{
		if ( ! is_string($groupBy) && is_callable($groupBy))
		{
			return $groupBy($value, $key);
		}

		return data_get($value, $groupBy);
	}

	/**
	 * Key an associative array by a field.
	 *
	 * @param  string  $keyBy
	 * @return static
	 */
	public function keyBy($keyBy)
	{
		$results = [];

		foreach ($this->items as $item)
		{
			$key = data_get($item, $keyBy);

			$results[$key] = $item;
		}

		return new static($results);
	}

	/**
	 * Determine if an item exists in the collection by key.
	 *
	 * @param  mixed  $key
	 * @return bool
	 */
	public function has($key)
	{
		return $this->offsetExists($key);
	}

	/**
	 * Concatenate values of a given key as a string.
	 *
	 * @param  string  $value
	 * @param  string  $glue
	 * @return string
	 */
	public function implode($value, $glue = null)
	{
		if (is_null($glue)) return implode($this->lists($value));

		return implode($glue, $this->lists($value));
	}

	/**
	 * Intersect the collection with the given items.
	 *
 	 * @param  \Illuminate\Support\Collection|\Illuminate\Contracts\Support\Arrayable|array  $items
	 * @return static
	 */
	public function intersect($items)
	{
		return new static(array_intersect($this->items, $this->getArrayableItems($items)));
	}

	/**
	 * Determine if the collection is empty or not.
	 *
	 * @return bool
	 */
	public function isEmpty()
	{
		return empty($this->items);
	}

	/**
	 * Get the keys of the collection items.
	 *
	 * @return array
	 */
	public function keys()
	{
		return array_keys($this->items);
	}

	/**
	* Get the last item from the collection.
	*
	* @return mixed|null
	*/
	public function last()
	{
		return count($this->items) > 0 ? end($this->items) : null;
	}

	/**
	 * Get an array with the values of a given key.
	 *
	 * @param  string  $value
	 * @param  string  $key
	 * @return array
	 */
	public function lists($value, $key = null)
	{
		return array_pluck($this->items, $value, $key);
	}

	/**
	 * Run a map over each of the items.
	 *
	 * @param  \Closure  $callback
	 * @return static
	 */
	public function map(Closure $callback)
	{
		return new static(array_map($callback, $this->items, array_keys($this->items)));
	}

	/**
	 * Merge the collection with the given items.
	 *
	 * @param  \Illuminate\Support\Collection|\Illuminate\Contracts\Support\Arrayable|array  $items
	 * @return static
	 */
	public function merge($items)
	{
		return new static(array_merge($this->items, $this->getArrayableItems($items)));
	}

	/**
	 * "Paginate" the collection by slicing it into a smaller collection.
	 *
	 * @param  int  $page
	 * @param  int  $perPage
	 * @return static
	 */
	public function forPage($page, $perPage)
	{
		return new static(array_slice($this->items, ($page - 1) * $perPage, $perPage));
	}

	/**
	 * Get and remove the last item from the collection.
	 *
	 * @return mixed|null
	 */
	public function pop()
	{
		return array_pop($this->items);
	}

	/**
	 * Push an item onto the beginning of the collection.
	 *
	 * @param  mixed  $value
	 * @return void
	 */
	public function prepend($value)
	{
		array_unshift($this->items, $value);
	}

	/**
	 * Push an item onto the end of the collection.
	 *
	 * @param  mixed  $value
	 * @return void
	 */
	public function push($value)
	{
		$this->items[] = $value;
	}

	/**
	 * Pulls an item from the collection.
	 *
	 * @param  mixed  $key
	 * @param  mixed  $default
	 * @return mixed
	 */
	public function pull($key, $default = null)
	{
		return array_pull($this->items, $key, $default);
	}

	/**
	 * Put an item in the collection by key.
	 *
	 * @param  mixed  $key
	 * @param  mixed  $value
	 * @return void
	 */
	public function put($key, $value)
	{
		$this->items[$key] = $value;
	}

	/**
	 * Get one or more items randomly from the collection.
	 *
	 * @param  int  $amount
	 * @return mixed
	 */
	public function random($amount = 1)
	{
		if ($this->isEmpty()) return;

		$keys = array_rand($this->items, $amount);

		return is_array($keys) ? array_intersect_key($this->items, array_flip($keys)) : $this->items[$keys];
	}

	/**
	 * Reduce the collection to a single value.
	 *
	 * @param  callable  $callback
	 * @param  mixed     $initial
	 * @return mixed
	 */
	public function reduce(callable $callback, $initial = null)
	{
		return array_reduce($this->items, $callback, $initial);
	}

	/**
	 * Create a collection of all elements that do not pass a given truth test.
	 *
	 * @param  \Closure|mixed  $callback
	 * @return static
	 */
	public function reject($callback)
	{
		if ($callback instanceof Closure)
		{
			return $this->filter(function($item) use ($callback)
			{
				return ! $callback($item);
			});
		}

		return $this->filter(function($item) use ($callback)
		{
			return $item != $callback;
		});
	}

	/**
	 * Reverse items order.
	 *
	 * @return static
	 */
	public function reverse()
	{
		return new static(array_reverse($this->items));
	}

	/**
	 * Search the collection for a given value and return the corresponding key if successful.
	 *
	 * @param  mixed  $value
	 * @param  bool   $strict
	 * @return mixed
	 */
	public function search($value, $strict = false)
	{
		return array_search($value, $this->items, $strict);
	}

	/**
	 * Get and remove the first item from the collection.
	 *
	 * @return mixed|null
	 */
	public function shift()
	{
		return array_shift($this->items);
	}

	/**
	 * Shuffle the items in the collection.
	 *
	 * @return $this
	 */
	public function shuffle()
	{
		shuffle($this->items);

		return $this;
	}

	/**
	 * Slice the underlying collection array.
	 *
	 * @param  int   $offset
	 * @param  int   $length
	 * @param  bool  $preserveKeys
	 * @return static
	 */
	public function slice($offset, $length = null, $preserveKeys = false)
	{
		return new static(array_slice($this->items, $offset, $length, $preserveKeys));
	}

	/**
	 * Chunk the underlying collection array.
	 *
	 * @param  int   $size
	 * @param  bool  $preserveKeys
	 * @return static
	 */
	public function chunk($size, $preserveKeys = false)
	{
		$chunks = new static;

		foreach (array_chunk($this->items, $size, $preserveKeys) as $chunk)
		{
			$chunks->push(new static($chunk));
		}

		return $chunks;
	}

	/**
	 * Sort through each item with a callback.
	 *
	 * @param  \Closure  $callback
	 * @return $this
	 */
	public function sort(Closure $callback)
	{
		uasort($this->items, $callback);

		return $this;
	}

	/**
	 * Sort the collection using the given Closure.
	 *
	 * @param  \Closure|string  $callback
	 * @param  int   $options
	 * @param  bool  $descending
	 * @return $this
	 */
	public function sortBy($callback, $options = SORT_REGULAR, $descending = false)
	{
		$results = array();

		if (is_string($callback)) $callback =
                          $this->valueRetriever($callback);

		// First we will loop through the items and get the comparator from a callback
		// function which we were given. Then, we will sort the returned values and
		// and grab the corresponding values for the sorted keys from this array.
		foreach ($this->items as $key => $value)
		{
			$results[$key] = $callback($value);
		}

		$descending ? arsort($results, $options)
                    : asort($results, $options);

		// Once we have sorted all of the keys in the array, we will loop through them
		// and grab the corresponding model so we can set the underlying items list
		// to the sorted version. Then we'll just return the collection instance.
		foreach (array_keys($results) as $key)
		{
			$results[$key] = $this->items[$key];
		}

		$this->items = $results;

		return $this;
	}

	/**
	 * Sort the collection in descending order using the given Closure.
	 *
	 * @param  \Closure|string  $callback
	 * @param  int  $options
	 * @return $this
	 */
	public function sortByDesc($callback, $options = SORT_REGULAR)
	{
		return $this->sortBy($callback, $options, true);
	}

	/**
	 * Splice portion of the underlying collection array.
	 *
	 * @param  int    $offset
	 * @param  int    $length
	 * @param  mixed  $replacement
	 * @return static
	 */
	public function splice($offset, $length = 0, $replacement = array())
	{
		return new static(array_splice($this->items, $offset, $length, $replacement));
	}

	/**
	 * Get the sum of the given values.
	 *
	 * @param  \Closure  $callback
	 * @return mixed
	 */
	public function sum($callback)
	{
		if (is_string($callback))
		{
			$callback = $this->valueRetriever($callback);
		}

		return $this->reduce(function($result, $item) use ($callback)
		{
			return $result += $callback($item);

		}, 0);
	}

	/**
	 * Take the first or last {$limit} items.
	 *
	 * @param  int  $limit
	 * @return static
	 */
	public function take($limit = null)
	{
		if ($limit < 0) return $this->slice($limit, abs($limit));

		return $this->slice(0, $limit);
	}

	/**
	 * Transform each item in the collection using a callback.
	 *
	 * @param  \Closure  $callback
	 * @return $this
	 */
	public function transform(Closure $callback)
	{
		$this->items = array_map($callback, $this->items);

		return $this;
	}

	/**
	 * Return only unique items from the collection array.
	 *
	 * @return static
	 */
	public function unique()
	{
		return new static(array_unique($this->items));
	}

	/**
	 * Reset the keys on the underlying array.
	 *
	 * @return static
	 */
	public function values()
	{
		$this->items = array_values($this->items);

		return $this;
	}

	/**
	 * Get a value retrieving callback.
	 *
	 * @param  string  $value
	 * @return \Closure
	 */
	protected function valueRetriever($value)
	{
		return function($item) use ($value)
		{
			return data_get($item, $value);
		};
	}

	/**
	 * Get the collection of items as a plain array.
	 *
	 * @return array
	 */
	public function toArray()
	{
		return array_map(function($value)
		{
			return $value instanceof Arrayable ? $value->toArray() : $value;

		}, $this->items);
	}

	/**
	 * Convert the object into something JSON serializable.
	 *
	 * @return array
	 */
	public function jsonSerialize()
	{
		return $this->toArray();
	}

	/**
	 * Get the collection of items as JSON.
	 *
	 * @param  int  $options
	 * @return string
	 */
	public function toJson($options = 0)
	{
		return json_encode($this->toArray(), $options);
	}

	/**
	 * Get an iterator for the items.
	 *
	 * @return \ArrayIterator
	 */
	public function getIterator()
	{
		return new ArrayIterator($this->items);
	}

	/**
	 * Get a CachingIterator instance.
	 *
	 * @param  int  $flags
	 * @return \CachingIterator
	 */
	public function getCachingIterator($flags = CachingIterator::CALL_TOSTRING)
	{
		return new CachingIterator($this->getIterator(), $flags);
	}

	/**
	 * Count the number of items in the collection.
	 *
	 * @return int
	 */
	public function count()
	{
		return count($this->items);
	}

	/**
	 * Determine if an item exists at an offset.
	 *
	 * @param  mixed  $key
	 * @return bool
	 */
	public function offsetExists($key)
	{
		return array_key_exists($key, $this->items);
	}

	/**
	 * Get an item at a given offset.
	 *
	 * @param  mixed  $key
	 * @return mixed
	 */
	public function offsetGet($key)
	{
		return $this->items[$key];
	}

	/**
	 * Set the item at a given offset.
	 *
	 * @param  mixed  $key
	 * @param  mixed  $value
	 * @return void
	 */
	public function offsetSet($key, $value)
	{
		if (is_null($key))
		{
			$this->items[] = $value;
		}
		else
		{
			$this->items[$key] = $value;
		}
	}

	/**
	 * Unset the item at a given offset.
	 *
	 * @param  string  $key
	 * @return void
	 */
	public function offsetUnset($key)
	{
		unset($this->items[$key]);
	}

	/**
	 * Convert the collection to its string representation.
	 *
	 * @return string
	 */
	public function __toString()
	{
		return $this->toJson();
	}

	/**
	 * Results array of items from Collection or Arrayable.
	 *
  	 * @param  \Illuminate\Support\Collection|\Illuminate\Contracts\Support\Arrayable|array  $items
	 * @return array
	 */
	protected function getArrayableItems($items)
	{
		if ($items instanceof Collection)
		{
			$items = $items->all();
		}
		elseif ($items instanceof Arrayable)
		{
			$items = $items->toArray();
		}

		return $items;
	}

}
=======
<?php namespace Illuminate\Support;

use Closure;
use Countable;
use ArrayAccess;
use ArrayIterator;
use CachingIterator;
use JsonSerializable;
use IteratorAggregate;
use Illuminate\Support\Contracts\JsonableInterface;
use Illuminate\Support\Contracts\ArrayableInterface;

class Collection implements ArrayAccess, ArrayableInterface, Countable, IteratorAggregate, JsonableInterface, JsonSerializable {

	/**
	 * The items contained in the collection.
	 *
	 * @var array
	 */
	protected $items = array();

	/**
	 * Create a new collection.
	 *
	 * @param  array  $items
	 * @return void
	 */
	public function __construct(array $items = array())
	{
		$this->items = $items;
	}

	/**
	 * Create a new collection instance if the value isn't one already.
	 *
	 * @param  mixed  $items
	 * @return static
	 */
	public static function make($items)
	{
		if (is_null($items)) return new static;

		if ($items instanceof Collection) return $items;

		return new static(is_array($items) ? $items : array($items));
	}

	/**
	 * Get all of the items in the collection.
	 *
	 * @return array
	 */
	public function all()
	{
		return $this->items;
	}

	/**
	 * Collapse the collection items into a single array.
	 *
	 * @return static
	 */
	public function collapse()
	{
		$results = array();

		foreach ($this->items as $values)
		{
			if ($values instanceof Collection) $values = $values->all();

			$results = array_merge($results, $values);
		}

		return new static($results);
	}

	/**
	 * Determine if an item exists in the collection.
	 *
	 * @param  mixed  $value
	 * @return bool
	 */
	public function contains($value)
	{
		if ($value instanceof Closure)
		{
			return ! is_null($this->first($value));
		}

		return in_array($value, $this->items);
	}

	/**
	 * Diff the collection with the given items.
	 *
	 * @param  \Illuminate\Support\Collection|\Illuminate\Support\Contracts\ArrayableInterface|array  $items
	 * @return static
	 */
	public function diff($items)
	{
		return new static(array_diff($this->items, $this->getArrayableItems($items)));
	}

	/**
	 * Execute a callback over each item.
	 *
	 * @param  \Closure  $callback
	 * @return $this
	 */
	public function each(Closure $callback)
	{
		array_map($callback, $this->items);

		return $this;
	}

	/**
	 * Fetch a nested element of the collection.
	 *
	 * @param  string  $key
	 * @return static
	 */
	public function fetch($key)
	{
		return new static(array_fetch($this->items, $key));
	}

	/**
	 * Run a filter over each of the items.
	 *
	 * @param  \Closure  $callback
	 * @return static
	 */
	public function filter(Closure $callback)
	{
		return new static(array_filter($this->items, $callback));
	}

	/**
	 * Get the first item from the collection.
	 *
	 * @param  \Closure   $callback
	 * @param  mixed      $default
	 * @return mixed|null
	 */
	public function first(Closure $callback = null, $default = null)
	{
		if (is_null($callback))
		{
			return count($this->items) > 0 ? reset($this->items) : null;
		}

		return array_first($this->items, $callback, $default);
	}

	/**
	 * Get a flattened array of the items in the collection.
	 *
	 * @return static
	 */
	public function flatten()
	{
		return new static(array_flatten($this->items));
	}

	/**
	 * Flip the items in the collection.
	 *
	 * @return static
	 */
	public function flip()
	{
		return new static(array_flip($this->items));
	}

	/**
	 * Remove an item from the collection by key.
	 *
	 * @param  mixed  $key
	 * @return void
	 */
	public function forget($key)
	{
		unset($this->items[$key]);
	}

	/**
	 * Get an item from the collection by key.
	 *
	 * @param  mixed  $key
	 * @param  mixed  $default
	 * @return mixed
	 */
	public function get($key, $default = null)
	{
		if ($this->offsetExists($key))
		{
			return $this->items[$key];
		}

		return value($default);
	}

	/**
	 * Group an associative array by a field or Closure value.
	 *
	 * @param  callable|string  $groupBy
	 * @return static
	 */
	public function groupBy($groupBy)
	{
		$results = array();

		foreach ($this->items as $key => $value)
		{
			$results[$this->getGroupByKey($groupBy, $key, $value)][] = $value;
		}

		return new static($results);
	}

	/**
	 * Get the "group by" key value.
	 *
	 * @param  callable|string  $groupBy
	 * @param  string  $key
	 * @param  mixed  $value
	 * @return string
	 */
	protected function getGroupByKey($groupBy, $key, $value)
	{
		if ( ! is_string($groupBy) && is_callable($groupBy))
		{
			return $groupBy($value, $key);
		}

		return data_get($value, $groupBy);
	}

	/**
	 * Key an associative array by a field.
	 *
	 * @param  string  $keyBy
	 * @return static
	 */
	public function keyBy($keyBy)
	{
		$results = [];

		foreach ($this->items as $item)
		{
			$key = data_get($item, $keyBy);

			$results[$key] = $item;
		}

		return new static($results);
	}

	/**
	 * Determine if an item exists in the collection by key.
	 *
	 * @param  mixed  $key
	 * @return bool
	 */
	public function has($key)
	{
		return $this->offsetExists($key);
	}

	/**
	 * Concatenate values of a given key as a string.
	 *
	 * @param  string  $value
	 * @param  string  $glue
	 * @return string
	 */
	public function implode($value, $glue = null)
	{
		if (is_null($glue)) return implode($this->lists($value));

		return implode($glue, $this->lists($value));
	}

	/**
	 * Intersect the collection with the given items.
	 *
 	 * @param  \Illuminate\Support\Collection|\Illuminate\Support\Contracts\ArrayableInterface|array  $items
	 * @return static
	 */
	public function intersect($items)
	{
		return new static(array_intersect($this->items, $this->getArrayableItems($items)));
	}

	/**
	 * Determine if the collection is empty or not.
	 *
	 * @return bool
	 */
	public function isEmpty()
	{
		return empty($this->items);
	}

	/**
	 * Get the keys of the collection items.
	 *
	 * @return array
	 */
	public function keys()
	{
		return array_keys($this->items);
	}

	/**
	* Get the last item from the collection.
	*
	* @return mixed|null
	*/
	public function last()
	{
		return count($this->items) > 0 ? end($this->items) : null;
	}

	/**
	 * Get an array with the values of a given key.
	 *
	 * @param  string  $value
	 * @param  string  $key
	 * @return array
	 */
	public function lists($value, $key = null)
	{
		return array_pluck($this->items, $value, $key);
	}

	/**
	 * Run a map over each of the items.
	 *
	 * @param  \Closure  $callback
	 * @return static
	 */
	public function map(Closure $callback)
	{
		return new static(array_map($callback, $this->items, array_keys($this->items)));
	}

	/**
	 * Merge the collection with the given items.
	 *
	 * @param  \Illuminate\Support\Collection|\Illuminate\Support\Contracts\ArrayableInterface|array  $items
	 * @return static
	 */
	public function merge($items)
	{
		return new static(array_merge($this->items, $this->getArrayableItems($items)));
	}

	/**
	 * Get and remove the last item from the collection.
	 *
	 * @return mixed|null
	 */
	public function pop()
	{
		return array_pop($this->items);
	}

	/**
	 * Push an item onto the beginning of the collection.
	 *
	 * @param  mixed  $value
	 * @return void
	 */
	public function prepend($value)
	{
		array_unshift($this->items, $value);
	}

	/**
	 * Push an item onto the end of the collection.
	 *
	 * @param  mixed  $value
	 * @return void
	 */
	public function push($value)
	{
		$this->items[] = $value;
	}

	/**
	 * Pulls an item from the collection.
	 *
	 * @param  mixed  $key
	 * @param  mixed  $default
	 * @return mixed
	 */
	public function pull($key, $default = null)
	{
		return array_pull($this->items, $key, $default);
	}

	/**
	 * Put an item in the collection by key.
	 *
	 * @param  mixed  $key
	 * @param  mixed  $value
	 * @return void
	 */
	public function put($key, $value)
	{
		$this->items[$key] = $value;
	}

	/**
	 * Get one or more items randomly from the collection.
	 *
	 * @param  int  $amount
	 * @return mixed
	 */
	public function random($amount = 1)
	{
		if ($this->isEmpty()) return null;

		$keys = array_rand($this->items, $amount);

		return is_array($keys) ? array_intersect_key($this->items, array_flip($keys)) : $this->items[$keys];
	}

	/**
	 * Reduce the collection to a single value.
	 *
	 * @param  callable  $callback
	 * @param  mixed     $initial
	 * @return mixed
	 */
	public function reduce(callable $callback, $initial = null)
	{
		return array_reduce($this->items, $callback, $initial);
	}

	/**
	 * Create a collection of all elements that do not pass a given truth test.
	 *
	 * @param  \Closure|mixed  $callback
	 * @return static
	 */
	public function reject($callback)
	{
		if ($callback instanceof Closure)
		{
			return $this->filter(function($item) use ($callback)
			{
				return ! $callback($item);
			});
		}

		return $this->filter(function($item) use ($callback)
		{
			return $item != $callback;
		});
	}

	/**
	 * Reverse items order.
	 *
	 * @return static
	 */
	public function reverse()
	{
		return new static(array_reverse($this->items));
	}

	/**
	 * Search the collection for a given value and return the corresponding key if successful.
	 *
	 * @param  mixed  $value
	 * @param  bool   $strict
	 * @return mixed
	 */
	public function search($value, $strict = false)
	{
		return array_search($value, $this->items, $strict);
	}

	/**
	 * Get and remove the first item from the collection.
	 *
	 * @return mixed|null
	 */
	public function shift()
	{
		return array_shift($this->items);
	}

	/**
	 * Shuffle the items in the collection.
	 *
	 * @return $this
	 */
	public function shuffle()
	{
		shuffle($this->items);

		return $this;
	}

	/**
	 * Slice the underlying collection array.
	 *
	 * @param  int   $offset
	 * @param  int   $length
	 * @param  bool  $preserveKeys
	 * @return static
	 */
	public function slice($offset, $length = null, $preserveKeys = false)
	{
		return new static(array_slice($this->items, $offset, $length, $preserveKeys));
	}

	/**
	 * Chunk the underlying collection array.
	 *
	 * @param  int   $size
	 * @param  bool  $preserveKeys
	 * @return static
	 */
	public function chunk($size, $preserveKeys = false)
	{
		$chunks = new static;

		foreach (array_chunk($this->items, $size, $preserveKeys) as $chunk)
		{
			$chunks->push(new static($chunk));
		}

		return $chunks;
	}

	/**
	 * Sort through each item with a callback.
	 *
	 * @param  \Closure  $callback
	 * @return $this
	 */
	public function sort(Closure $callback)
	{
		uasort($this->items, $callback);

		return $this;
	}

	/**
	 * Sort the collection using the given Closure.
	 *
	 * @param  \Closure|string  $callback
	 * @param  int   $options
	 * @param  bool  $descending
	 * @return $this
	 */
	public function sortBy($callback, $options = SORT_REGULAR, $descending = false)
	{
		$results = array();

		if (is_string($callback)) $callback =
                          $this->valueRetriever($callback);

		// First we will loop through the items and get the comparator from a callback
		// function which we were given. Then, we will sort the returned values and
		// and grab the corresponding values for the sorted keys from this array.
		foreach ($this->items as $key => $value)
		{
			$results[$key] = $callback($value);
		}

		$descending ? arsort($results, $options)
                    : asort($results, $options);

		// Once we have sorted all of the keys in the array, we will loop through them
		// and grab the corresponding model so we can set the underlying items list
		// to the sorted version. Then we'll just return the collection instance.
		foreach (array_keys($results) as $key)
		{
			$results[$key] = $this->items[$key];
		}

		$this->items = $results;

		return $this;
	}

	/**
	 * Sort the collection in descending order using the given Closure.
	 *
	 * @param  \Closure|string  $callback
	 * @param  int  $options
	 * @return $this
	 */
	public function sortByDesc($callback, $options = SORT_REGULAR)
	{
		return $this->sortBy($callback, $options, true);
	}

	/**
	 * Splice portion of the underlying collection array.
	 *
	 * @param  int    $offset
	 * @param  int    $length
	 * @param  mixed  $replacement
	 * @return static
	 */
	public function splice($offset, $length = 0, $replacement = array())
	{
		return new static(array_splice($this->items, $offset, $length, $replacement));
	}

	/**
	 * Get the sum of the given values.
	 *
	 * @param  \Closure  $callback
	 * @return mixed
	 */
	public function sum($callback)
	{
		if (is_string($callback))
		{
			$callback = $this->valueRetriever($callback);
		}

		return $this->reduce(function($result, $item) use ($callback)
		{
			return $result += $callback($item);

		}, 0);
	}

	/**
	 * Take the first or last {$limit} items.
	 *
	 * @param  int  $limit
	 * @return static
	 */
	public function take($limit = null)
	{
		if ($limit < 0) return $this->slice($limit, abs($limit));

		return $this->slice(0, $limit);
	}

	/**
	 * Transform each item in the collection using a callback.
	 *
	 * @param  \Closure  $callback
	 * @return $this
	 */
	public function transform(Closure $callback)
	{
		$this->items = array_map($callback, $this->items);

		return $this;
	}

	/**
	 * Return only unique items from the collection array.
	 *
	 * @return static
	 */
	public function unique()
	{
		return new static(array_unique($this->items));
	}

	/**
	 * Reset the keys on the underlying array.
	 *
	 * @return static
	 */
	public function values()
	{
		$this->items = array_values($this->items);

		return $this;
	}

	/**
	 * Get a value retrieving callback.
	 *
	 * @param  string  $value
	 * @return \Closure
	 */
	protected function valueRetriever($value)
	{
		return function($item) use ($value)
		{
			return data_get($item, $value);
		};
	}

	/**
	 * Get the collection of items as a plain array.
	 *
	 * @return array
	 */
	public function toArray()
	{
		return array_map(function($value)
		{
			return $value instanceof ArrayableInterface ? $value->toArray() : $value;

		}, $this->items);
	}

	/**
	 * Convert the object into something JSON serializable.
	 *
	 * @return array
	 */
	public function jsonSerialize()
	{
		return $this->toArray();
	}

	/**
	 * Get the collection of items as JSON.
	 *
	 * @param  int  $options
	 * @return string
	 */
	public function toJson($options = 0)
	{
		return json_encode($this->toArray(), $options);
	}

	/**
	 * Get an iterator for the items.
	 *
	 * @return \ArrayIterator
	 */
	public function getIterator()
	{
		return new ArrayIterator($this->items);
	}

	/**
	 * Get a CachingIterator instance.
	 *
	 * @param  int  $flags
	 * @return \CachingIterator
	 */
	public function getCachingIterator($flags = CachingIterator::CALL_TOSTRING)
	{
		return new CachingIterator($this->getIterator(), $flags);
	}

	/**
	 * Count the number of items in the collection.
	 *
	 * @return int
	 */
	public function count()
	{
		return count($this->items);
	}

	/**
	 * Determine if an item exists at an offset.
	 *
	 * @param  mixed  $key
	 * @return bool
	 */
	public function offsetExists($key)
	{
		return array_key_exists($key, $this->items);
	}

	/**
	 * Get an item at a given offset.
	 *
	 * @param  mixed  $key
	 * @return mixed
	 */
	public function offsetGet($key)
	{
		return $this->items[$key];
	}

	/**
	 * Set the item at a given offset.
	 *
	 * @param  mixed  $key
	 * @param  mixed  $value
	 * @return void
	 */
	public function offsetSet($key, $value)
	{
		if (is_null($key))
		{
			$this->items[] = $value;
		}
		else
		{
			$this->items[$key] = $value;
		}
	}

	/**
	 * Unset the item at a given offset.
	 *
	 * @param  string  $key
	 * @return void
	 */
	public function offsetUnset($key)
	{
		unset($this->items[$key]);
	}

	/**
	 * Convert the collection to its string representation.
	 *
	 * @return string
	 */
	public function __toString()
	{
		return $this->toJson();
	}

	/**
	 * Results array of items from Collection or ArrayableInterface.
	 *
  	 * @param  \Illuminate\Support\Collection|\Illuminate\Support\Contracts\ArrayableInterface|array  $items
	 * @return array
	 */
	protected function getArrayableItems($items)
	{
		if ($items instanceof Collection)
		{
			$items = $items->all();
		}
		elseif ($items instanceof ArrayableInterface)
		{
			$items = $items->toArray();
		}

		return $items;
	}

}
>>>>>>> 7720ec2d
<|MERGE_RESOLUTION|>--- conflicted
+++ resolved
@@ -1,4 +1,3 @@
-<<<<<<< HEAD
 <?php namespace Illuminate\Support;
 
 use Closure;
@@ -236,7 +235,7 @@
 
 		foreach ($this->items as $key => $value)
 		{
-			$results[$this->getGroupbyKey($groupBy, $key, $value)][] = $value;
+			$results[$this->getGroupByKey($groupBy, $key, $value)][] = $value;
 		}
 
 		return new static($results);
@@ -250,7 +249,7 @@
 	 * @param  mixed  $value
 	 * @return string
 	 */
-	protected function getGroupbyKey($groupBy, $key, $value)
+	protected function getGroupByKey($groupBy, $key, $value)
 	{
 		if ( ! is_string($groupBy) && is_callable($groupBy))
 		{
@@ -880,854 +879,4 @@
 		return $items;
 	}
 
-}
-=======
-<?php namespace Illuminate\Support;
-
-use Closure;
-use Countable;
-use ArrayAccess;
-use ArrayIterator;
-use CachingIterator;
-use JsonSerializable;
-use IteratorAggregate;
-use Illuminate\Support\Contracts\JsonableInterface;
-use Illuminate\Support\Contracts\ArrayableInterface;
-
-class Collection implements ArrayAccess, ArrayableInterface, Countable, IteratorAggregate, JsonableInterface, JsonSerializable {
-
-	/**
-	 * The items contained in the collection.
-	 *
-	 * @var array
-	 */
-	protected $items = array();
-
-	/**
-	 * Create a new collection.
-	 *
-	 * @param  array  $items
-	 * @return void
-	 */
-	public function __construct(array $items = array())
-	{
-		$this->items = $items;
-	}
-
-	/**
-	 * Create a new collection instance if the value isn't one already.
-	 *
-	 * @param  mixed  $items
-	 * @return static
-	 */
-	public static function make($items)
-	{
-		if (is_null($items)) return new static;
-
-		if ($items instanceof Collection) return $items;
-
-		return new static(is_array($items) ? $items : array($items));
-	}
-
-	/**
-	 * Get all of the items in the collection.
-	 *
-	 * @return array
-	 */
-	public function all()
-	{
-		return $this->items;
-	}
-
-	/**
-	 * Collapse the collection items into a single array.
-	 *
-	 * @return static
-	 */
-	public function collapse()
-	{
-		$results = array();
-
-		foreach ($this->items as $values)
-		{
-			if ($values instanceof Collection) $values = $values->all();
-
-			$results = array_merge($results, $values);
-		}
-
-		return new static($results);
-	}
-
-	/**
-	 * Determine if an item exists in the collection.
-	 *
-	 * @param  mixed  $value
-	 * @return bool
-	 */
-	public function contains($value)
-	{
-		if ($value instanceof Closure)
-		{
-			return ! is_null($this->first($value));
-		}
-
-		return in_array($value, $this->items);
-	}
-
-	/**
-	 * Diff the collection with the given items.
-	 *
-	 * @param  \Illuminate\Support\Collection|\Illuminate\Support\Contracts\ArrayableInterface|array  $items
-	 * @return static
-	 */
-	public function diff($items)
-	{
-		return new static(array_diff($this->items, $this->getArrayableItems($items)));
-	}
-
-	/**
-	 * Execute a callback over each item.
-	 *
-	 * @param  \Closure  $callback
-	 * @return $this
-	 */
-	public function each(Closure $callback)
-	{
-		array_map($callback, $this->items);
-
-		return $this;
-	}
-
-	/**
-	 * Fetch a nested element of the collection.
-	 *
-	 * @param  string  $key
-	 * @return static
-	 */
-	public function fetch($key)
-	{
-		return new static(array_fetch($this->items, $key));
-	}
-
-	/**
-	 * Run a filter over each of the items.
-	 *
-	 * @param  \Closure  $callback
-	 * @return static
-	 */
-	public function filter(Closure $callback)
-	{
-		return new static(array_filter($this->items, $callback));
-	}
-
-	/**
-	 * Get the first item from the collection.
-	 *
-	 * @param  \Closure   $callback
-	 * @param  mixed      $default
-	 * @return mixed|null
-	 */
-	public function first(Closure $callback = null, $default = null)
-	{
-		if (is_null($callback))
-		{
-			return count($this->items) > 0 ? reset($this->items) : null;
-		}
-
-		return array_first($this->items, $callback, $default);
-	}
-
-	/**
-	 * Get a flattened array of the items in the collection.
-	 *
-	 * @return static
-	 */
-	public function flatten()
-	{
-		return new static(array_flatten($this->items));
-	}
-
-	/**
-	 * Flip the items in the collection.
-	 *
-	 * @return static
-	 */
-	public function flip()
-	{
-		return new static(array_flip($this->items));
-	}
-
-	/**
-	 * Remove an item from the collection by key.
-	 *
-	 * @param  mixed  $key
-	 * @return void
-	 */
-	public function forget($key)
-	{
-		unset($this->items[$key]);
-	}
-
-	/**
-	 * Get an item from the collection by key.
-	 *
-	 * @param  mixed  $key
-	 * @param  mixed  $default
-	 * @return mixed
-	 */
-	public function get($key, $default = null)
-	{
-		if ($this->offsetExists($key))
-		{
-			return $this->items[$key];
-		}
-
-		return value($default);
-	}
-
-	/**
-	 * Group an associative array by a field or Closure value.
-	 *
-	 * @param  callable|string  $groupBy
-	 * @return static
-	 */
-	public function groupBy($groupBy)
-	{
-		$results = array();
-
-		foreach ($this->items as $key => $value)
-		{
-			$results[$this->getGroupByKey($groupBy, $key, $value)][] = $value;
-		}
-
-		return new static($results);
-	}
-
-	/**
-	 * Get the "group by" key value.
-	 *
-	 * @param  callable|string  $groupBy
-	 * @param  string  $key
-	 * @param  mixed  $value
-	 * @return string
-	 */
-	protected function getGroupByKey($groupBy, $key, $value)
-	{
-		if ( ! is_string($groupBy) && is_callable($groupBy))
-		{
-			return $groupBy($value, $key);
-		}
-
-		return data_get($value, $groupBy);
-	}
-
-	/**
-	 * Key an associative array by a field.
-	 *
-	 * @param  string  $keyBy
-	 * @return static
-	 */
-	public function keyBy($keyBy)
-	{
-		$results = [];
-
-		foreach ($this->items as $item)
-		{
-			$key = data_get($item, $keyBy);
-
-			$results[$key] = $item;
-		}
-
-		return new static($results);
-	}
-
-	/**
-	 * Determine if an item exists in the collection by key.
-	 *
-	 * @param  mixed  $key
-	 * @return bool
-	 */
-	public function has($key)
-	{
-		return $this->offsetExists($key);
-	}
-
-	/**
-	 * Concatenate values of a given key as a string.
-	 *
-	 * @param  string  $value
-	 * @param  string  $glue
-	 * @return string
-	 */
-	public function implode($value, $glue = null)
-	{
-		if (is_null($glue)) return implode($this->lists($value));
-
-		return implode($glue, $this->lists($value));
-	}
-
-	/**
-	 * Intersect the collection with the given items.
-	 *
- 	 * @param  \Illuminate\Support\Collection|\Illuminate\Support\Contracts\ArrayableInterface|array  $items
-	 * @return static
-	 */
-	public function intersect($items)
-	{
-		return new static(array_intersect($this->items, $this->getArrayableItems($items)));
-	}
-
-	/**
-	 * Determine if the collection is empty or not.
-	 *
-	 * @return bool
-	 */
-	public function isEmpty()
-	{
-		return empty($this->items);
-	}
-
-	/**
-	 * Get the keys of the collection items.
-	 *
-	 * @return array
-	 */
-	public function keys()
-	{
-		return array_keys($this->items);
-	}
-
-	/**
-	* Get the last item from the collection.
-	*
-	* @return mixed|null
-	*/
-	public function last()
-	{
-		return count($this->items) > 0 ? end($this->items) : null;
-	}
-
-	/**
-	 * Get an array with the values of a given key.
-	 *
-	 * @param  string  $value
-	 * @param  string  $key
-	 * @return array
-	 */
-	public function lists($value, $key = null)
-	{
-		return array_pluck($this->items, $value, $key);
-	}
-
-	/**
-	 * Run a map over each of the items.
-	 *
-	 * @param  \Closure  $callback
-	 * @return static
-	 */
-	public function map(Closure $callback)
-	{
-		return new static(array_map($callback, $this->items, array_keys($this->items)));
-	}
-
-	/**
-	 * Merge the collection with the given items.
-	 *
-	 * @param  \Illuminate\Support\Collection|\Illuminate\Support\Contracts\ArrayableInterface|array  $items
-	 * @return static
-	 */
-	public function merge($items)
-	{
-		return new static(array_merge($this->items, $this->getArrayableItems($items)));
-	}
-
-	/**
-	 * Get and remove the last item from the collection.
-	 *
-	 * @return mixed|null
-	 */
-	public function pop()
-	{
-		return array_pop($this->items);
-	}
-
-	/**
-	 * Push an item onto the beginning of the collection.
-	 *
-	 * @param  mixed  $value
-	 * @return void
-	 */
-	public function prepend($value)
-	{
-		array_unshift($this->items, $value);
-	}
-
-	/**
-	 * Push an item onto the end of the collection.
-	 *
-	 * @param  mixed  $value
-	 * @return void
-	 */
-	public function push($value)
-	{
-		$this->items[] = $value;
-	}
-
-	/**
-	 * Pulls an item from the collection.
-	 *
-	 * @param  mixed  $key
-	 * @param  mixed  $default
-	 * @return mixed
-	 */
-	public function pull($key, $default = null)
-	{
-		return array_pull($this->items, $key, $default);
-	}
-
-	/**
-	 * Put an item in the collection by key.
-	 *
-	 * @param  mixed  $key
-	 * @param  mixed  $value
-	 * @return void
-	 */
-	public function put($key, $value)
-	{
-		$this->items[$key] = $value;
-	}
-
-	/**
-	 * Get one or more items randomly from the collection.
-	 *
-	 * @param  int  $amount
-	 * @return mixed
-	 */
-	public function random($amount = 1)
-	{
-		if ($this->isEmpty()) return null;
-
-		$keys = array_rand($this->items, $amount);
-
-		return is_array($keys) ? array_intersect_key($this->items, array_flip($keys)) : $this->items[$keys];
-	}
-
-	/**
-	 * Reduce the collection to a single value.
-	 *
-	 * @param  callable  $callback
-	 * @param  mixed     $initial
-	 * @return mixed
-	 */
-	public function reduce(callable $callback, $initial = null)
-	{
-		return array_reduce($this->items, $callback, $initial);
-	}
-
-	/**
-	 * Create a collection of all elements that do not pass a given truth test.
-	 *
-	 * @param  \Closure|mixed  $callback
-	 * @return static
-	 */
-	public function reject($callback)
-	{
-		if ($callback instanceof Closure)
-		{
-			return $this->filter(function($item) use ($callback)
-			{
-				return ! $callback($item);
-			});
-		}
-
-		return $this->filter(function($item) use ($callback)
-		{
-			return $item != $callback;
-		});
-	}
-
-	/**
-	 * Reverse items order.
-	 *
-	 * @return static
-	 */
-	public function reverse()
-	{
-		return new static(array_reverse($this->items));
-	}
-
-	/**
-	 * Search the collection for a given value and return the corresponding key if successful.
-	 *
-	 * @param  mixed  $value
-	 * @param  bool   $strict
-	 * @return mixed
-	 */
-	public function search($value, $strict = false)
-	{
-		return array_search($value, $this->items, $strict);
-	}
-
-	/**
-	 * Get and remove the first item from the collection.
-	 *
-	 * @return mixed|null
-	 */
-	public function shift()
-	{
-		return array_shift($this->items);
-	}
-
-	/**
-	 * Shuffle the items in the collection.
-	 *
-	 * @return $this
-	 */
-	public function shuffle()
-	{
-		shuffle($this->items);
-
-		return $this;
-	}
-
-	/**
-	 * Slice the underlying collection array.
-	 *
-	 * @param  int   $offset
-	 * @param  int   $length
-	 * @param  bool  $preserveKeys
-	 * @return static
-	 */
-	public function slice($offset, $length = null, $preserveKeys = false)
-	{
-		return new static(array_slice($this->items, $offset, $length, $preserveKeys));
-	}
-
-	/**
-	 * Chunk the underlying collection array.
-	 *
-	 * @param  int   $size
-	 * @param  bool  $preserveKeys
-	 * @return static
-	 */
-	public function chunk($size, $preserveKeys = false)
-	{
-		$chunks = new static;
-
-		foreach (array_chunk($this->items, $size, $preserveKeys) as $chunk)
-		{
-			$chunks->push(new static($chunk));
-		}
-
-		return $chunks;
-	}
-
-	/**
-	 * Sort through each item with a callback.
-	 *
-	 * @param  \Closure  $callback
-	 * @return $this
-	 */
-	public function sort(Closure $callback)
-	{
-		uasort($this->items, $callback);
-
-		return $this;
-	}
-
-	/**
-	 * Sort the collection using the given Closure.
-	 *
-	 * @param  \Closure|string  $callback
-	 * @param  int   $options
-	 * @param  bool  $descending
-	 * @return $this
-	 */
-	public function sortBy($callback, $options = SORT_REGULAR, $descending = false)
-	{
-		$results = array();
-
-		if (is_string($callback)) $callback =
-                          $this->valueRetriever($callback);
-
-		// First we will loop through the items and get the comparator from a callback
-		// function which we were given. Then, we will sort the returned values and
-		// and grab the corresponding values for the sorted keys from this array.
-		foreach ($this->items as $key => $value)
-		{
-			$results[$key] = $callback($value);
-		}
-
-		$descending ? arsort($results, $options)
-                    : asort($results, $options);
-
-		// Once we have sorted all of the keys in the array, we will loop through them
-		// and grab the corresponding model so we can set the underlying items list
-		// to the sorted version. Then we'll just return the collection instance.
-		foreach (array_keys($results) as $key)
-		{
-			$results[$key] = $this->items[$key];
-		}
-
-		$this->items = $results;
-
-		return $this;
-	}
-
-	/**
-	 * Sort the collection in descending order using the given Closure.
-	 *
-	 * @param  \Closure|string  $callback
-	 * @param  int  $options
-	 * @return $this
-	 */
-	public function sortByDesc($callback, $options = SORT_REGULAR)
-	{
-		return $this->sortBy($callback, $options, true);
-	}
-
-	/**
-	 * Splice portion of the underlying collection array.
-	 *
-	 * @param  int    $offset
-	 * @param  int    $length
-	 * @param  mixed  $replacement
-	 * @return static
-	 */
-	public function splice($offset, $length = 0, $replacement = array())
-	{
-		return new static(array_splice($this->items, $offset, $length, $replacement));
-	}
-
-	/**
-	 * Get the sum of the given values.
-	 *
-	 * @param  \Closure  $callback
-	 * @return mixed
-	 */
-	public function sum($callback)
-	{
-		if (is_string($callback))
-		{
-			$callback = $this->valueRetriever($callback);
-		}
-
-		return $this->reduce(function($result, $item) use ($callback)
-		{
-			return $result += $callback($item);
-
-		}, 0);
-	}
-
-	/**
-	 * Take the first or last {$limit} items.
-	 *
-	 * @param  int  $limit
-	 * @return static
-	 */
-	public function take($limit = null)
-	{
-		if ($limit < 0) return $this->slice($limit, abs($limit));
-
-		return $this->slice(0, $limit);
-	}
-
-	/**
-	 * Transform each item in the collection using a callback.
-	 *
-	 * @param  \Closure  $callback
-	 * @return $this
-	 */
-	public function transform(Closure $callback)
-	{
-		$this->items = array_map($callback, $this->items);
-
-		return $this;
-	}
-
-	/**
-	 * Return only unique items from the collection array.
-	 *
-	 * @return static
-	 */
-	public function unique()
-	{
-		return new static(array_unique($this->items));
-	}
-
-	/**
-	 * Reset the keys on the underlying array.
-	 *
-	 * @return static
-	 */
-	public function values()
-	{
-		$this->items = array_values($this->items);
-
-		return $this;
-	}
-
-	/**
-	 * Get a value retrieving callback.
-	 *
-	 * @param  string  $value
-	 * @return \Closure
-	 */
-	protected function valueRetriever($value)
-	{
-		return function($item) use ($value)
-		{
-			return data_get($item, $value);
-		};
-	}
-
-	/**
-	 * Get the collection of items as a plain array.
-	 *
-	 * @return array
-	 */
-	public function toArray()
-	{
-		return array_map(function($value)
-		{
-			return $value instanceof ArrayableInterface ? $value->toArray() : $value;
-
-		}, $this->items);
-	}
-
-	/**
-	 * Convert the object into something JSON serializable.
-	 *
-	 * @return array
-	 */
-	public function jsonSerialize()
-	{
-		return $this->toArray();
-	}
-
-	/**
-	 * Get the collection of items as JSON.
-	 *
-	 * @param  int  $options
-	 * @return string
-	 */
-	public function toJson($options = 0)
-	{
-		return json_encode($this->toArray(), $options);
-	}
-
-	/**
-	 * Get an iterator for the items.
-	 *
-	 * @return \ArrayIterator
-	 */
-	public function getIterator()
-	{
-		return new ArrayIterator($this->items);
-	}
-
-	/**
-	 * Get a CachingIterator instance.
-	 *
-	 * @param  int  $flags
-	 * @return \CachingIterator
-	 */
-	public function getCachingIterator($flags = CachingIterator::CALL_TOSTRING)
-	{
-		return new CachingIterator($this->getIterator(), $flags);
-	}
-
-	/**
-	 * Count the number of items in the collection.
-	 *
-	 * @return int
-	 */
-	public function count()
-	{
-		return count($this->items);
-	}
-
-	/**
-	 * Determine if an item exists at an offset.
-	 *
-	 * @param  mixed  $key
-	 * @return bool
-	 */
-	public function offsetExists($key)
-	{
-		return array_key_exists($key, $this->items);
-	}
-
-	/**
-	 * Get an item at a given offset.
-	 *
-	 * @param  mixed  $key
-	 * @return mixed
-	 */
-	public function offsetGet($key)
-	{
-		return $this->items[$key];
-	}
-
-	/**
-	 * Set the item at a given offset.
-	 *
-	 * @param  mixed  $key
-	 * @param  mixed  $value
-	 * @return void
-	 */
-	public function offsetSet($key, $value)
-	{
-		if (is_null($key))
-		{
-			$this->items[] = $value;
-		}
-		else
-		{
-			$this->items[$key] = $value;
-		}
-	}
-
-	/**
-	 * Unset the item at a given offset.
-	 *
-	 * @param  string  $key
-	 * @return void
-	 */
-	public function offsetUnset($key)
-	{
-		unset($this->items[$key]);
-	}
-
-	/**
-	 * Convert the collection to its string representation.
-	 *
-	 * @return string
-	 */
-	public function __toString()
-	{
-		return $this->toJson();
-	}
-
-	/**
-	 * Results array of items from Collection or ArrayableInterface.
-	 *
-  	 * @param  \Illuminate\Support\Collection|\Illuminate\Support\Contracts\ArrayableInterface|array  $items
-	 * @return array
-	 */
-	protected function getArrayableItems($items)
-	{
-		if ($items instanceof Collection)
-		{
-			$items = $items->all();
-		}
-		elseif ($items instanceof ArrayableInterface)
-		{
-			$items = $items->toArray();
-		}
-
-		return $items;
-	}
-
-}
->>>>>>> 7720ec2d
+}