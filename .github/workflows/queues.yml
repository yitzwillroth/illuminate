--- conflicted
+++ resolved
@@ -182,9 +182,9 @@
       fail-fast: true
       matrix:
         include:
-          - php: 8.2
+          - php: 8.3
             pheanstalk: 5
-          - php: 8.3
+          - php: 8.4
             pheanstalk: 7
 
     name: Beanstalkd Driver (pda/pheanstalk:^${{ matrix.pheanstalk }})
@@ -203,11 +203,7 @@
       - name: Setup PHP
         uses: shivammathur/setup-php@v2
         with:
-<<<<<<< HEAD
-          php-version: 8.3
-=======
           php-version: ${{ matrix.php }}
->>>>>>> 3db59aa0
           extensions: dom, curl, libxml, mbstring, zip, pcntl, pdo, pdo_mysql, :php-psr
           tools: composer:v2
           coverage: none
