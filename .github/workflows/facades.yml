name: facades

on:
  push:
    branches:
      - master
      - '*.x'
  workflow_dispatch:

jobs:
  update:
    runs-on: ubuntu-22.04

    strategy:
      fail-fast: true

    name: Facade DocBlocks

    steps:
      - name: Checkout code
        uses: actions/checkout@v4
        with:
          fetch-depth: 0

      - name: Setup PHP
        uses: shivammathur/setup-php@v2
        with:
<<<<<<< HEAD
          php-version: 8.2
=======
          extensions: :php-psr
          php-version: 8.1
>>>>>>> 81d5ed94
          tools: composer:v2
          coverage: none

      - name: Install dependencies
        uses: nick-fields/retry@v2
        with:
          timeout_minutes: 5
          max_attempts: 5
          command: |
            composer config repositories.facade-documenter vcs git@github.com:laravel/facade-documenter.git
            composer require --dev laravel/facade-documenter:dev-main --prefer-stable --prefer-dist --no-interaction --no-progress

      - name: Update facade docblocks
        run: |
          php -f vendor/bin/facade.php -- \
            Illuminate\\Support\\Facades\\App \
            Illuminate\\Support\\Facades\\Artisan \
            Illuminate\\Support\\Facades\\Auth \
            Illuminate\\Support\\Facades\\Blade \
            Illuminate\\Support\\Facades\\Broadcast \
            Illuminate\\Support\\Facades\\Bus \
            Illuminate\\Support\\Facades\\Cache \
            Illuminate\\Support\\Facades\\Config \
            Illuminate\\Support\\Facades\\Cookie \
            Illuminate\\Support\\Facades\\Crypt \
            Illuminate\\Support\\Facades\\DB \
            Illuminate\\Support\\Facades\\Date \
            Illuminate\\Support\\Facades\\Event \
            Illuminate\\Support\\Facades\\File \
            Illuminate\\Support\\Facades\\Gate \
            Illuminate\\Support\\Facades\\Hash \
            Illuminate\\Support\\Facades\\Http \
            Illuminate\\Support\\Facades\\Lang \
            Illuminate\\Support\\Facades\\Log \
            Illuminate\\Support\\Facades\\Mail \
            Illuminate\\Support\\Facades\\Notification \
            Illuminate\\Support\\Facades\\ParallelTesting \
            Illuminate\\Support\\Facades\\Password \
            Illuminate\\Support\\Facades\\Pipeline \
            Illuminate\\Support\\Facades\\Process \
            Illuminate\\Support\\Facades\\Queue \
            Illuminate\\Support\\Facades\\RateLimiter \
            Illuminate\\Support\\Facades\\Redirect \
            Illuminate\\Support\\Facades\\Redis \
            Illuminate\\Support\\Facades\\Request \
            Illuminate\\Support\\Facades\\Response \
            Illuminate\\Support\\Facades\\Route \
            Illuminate\\Support\\Facades\\Schema \
            Illuminate\\Support\\Facades\\Session \
            Illuminate\\Support\\Facades\\Storage \
            Illuminate\\Support\\Facades\\URL \
            Illuminate\\Support\\Facades\\Validator \
            Illuminate\\Support\\Facades\\View \
            Illuminate\\Support\\Facades\\Vite

      - name: Commit facade docblocks
        uses: stefanzweifel/git-auto-commit-action@v5
        with:
          commit_message: Update facade docblocks
          file_pattern: src/<|MERGE_RESOLUTION|>--- conflicted
+++ resolved
@@ -25,12 +25,8 @@
       - name: Setup PHP
         uses: shivammathur/setup-php@v2
         with:
-<<<<<<< HEAD
           php-version: 8.2
-=======
-          extensions: :php-psr
-          php-version: 8.1
->>>>>>> 81d5ed94
+          extensions: :php-psr          
           tools: composer:v2
           coverage: none
 
