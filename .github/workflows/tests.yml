name: tests

on:
  push:
    branches:
      - master
      - '*.x'
  pull_request:
  schedule:
    - cron: '0 0 * * *'

jobs:
  linux_tests:
    runs-on: ubuntu-22.04

    services:
      memcached:
        image: memcached:1.6-alpine
        ports:
          - 11211:11211
      mysql:
        image: mysql:5.7
        env:
          MYSQL_ALLOW_EMPTY_PASSWORD: yes
          MYSQL_DATABASE: forge
        ports:
          - 33306:3306
        options: --health-cmd="mysqladmin ping" --health-interval=10s --health-timeout=5s --health-retries=3
      redis:
        image: redis:7.0
        ports:
          - 6379:6379
        options: --entrypoint redis-server
      dynamodb:
        image: amazon/dynamodb-local:latest
        ports:
          - 8888:8000

    strategy:
      fail-fast: true
      matrix:
<<<<<<< HEAD
        php: [8.2]
=======
        php: [8.1, 8.2]
        phpunit: ['9.5.8', '10.0']
>>>>>>> cb40a659
        stability: [prefer-lowest, prefer-stable]

    name: PHP ${{ matrix.php }} - PHPUnit ${{ matrix.phpunit }} - ${{ matrix.stability }}

    steps:
      - name: Checkout code
        uses: actions/checkout@v3

      - name: Setup PHP
        uses: shivammathur/setup-php@v2
        with:
          php-version: ${{ matrix.php }}
          extensions: dom, curl, libxml, mbstring, zip, pcntl, pdo, sqlite, pdo_sqlite, gd, redis-phpredis/phpredis@5.3.7, igbinary, msgpack, lzf, zstd, lz4, memcached, gmp
          ini-values: error_reporting=E_ALL
          tools: composer:v2
          coverage: none
        env:
          REDIS_CONFIGURE_OPTS: --enable-redis --enable-redis-igbinary --enable-redis-msgpack --enable-redis-lzf --with-liblzf --enable-redis-zstd --with-libzstd --enable-redis-lz4 --with-liblz4
          REDIS_LIBS: liblz4-dev, liblzf-dev, libzstd-dev

      - name: Set Minimum PHP 8.2 Versions
        uses: nick-fields/retry@v2
        with:
          timeout_minutes: 5
          max_attempts: 5
          command: composer require brick/math:^0.9.3 symfony/css-selector:^6.0 guzzlehttp/guzzle:^7.5 guzzlehttp/psr7:^2.4 predis/predis:^2.0.2 --no-interaction --no-update
        if: matrix.php >= 8.2

      - name: Set PHPUnit
        uses: nick-fields/retry@v2
        with:
          timeout_minutes: 5
          max_attempts: 5
          command: composer require phpunit/phpunit:~${{ matrix.phpunit }} --dev --no-interaction --no-update

      - name: Install dependencies
        uses: nick-fields/retry@v2
        with:
          timeout_minutes: 5
          max_attempts: 5
          command: composer update --${{ matrix.stability }} --prefer-dist --no-interaction --no-progress

      - name: Execute tests against PHPUnit ^9
        run: vendor/bin/phpunit --verbose --configuration phpunit9.xml.dist
        env:
          DB_PORT: ${{ job.services.mysql.ports[3306] }}
          DB_USERNAME: root
          DYNAMODB_CACHE_TABLE: laravel_dynamodb_test
          DYNAMODB_ENDPOINT: "http://localhost:8888"
          AWS_ACCESS_KEY_ID: random_key
          AWS_SECRET_ACCESS_KEY: random_secret
        if: matrix.phpunit != '10.0'

      - name: Execute tests against PHPUnit ^10
        run: vendor/bin/phpunit
        env:
          DB_PORT: ${{ job.services.mysql.ports[3306] }}
          DB_USERNAME: root
          DYNAMODB_CACHE_TABLE: laravel_dynamodb_test
          DYNAMODB_ENDPOINT: "http://localhost:8888"
          AWS_ACCESS_KEY_ID: random_key
          AWS_SECRET_ACCESS_KEY: random_secret
        if: matrix.phpunit == '10.0'

      - name: Store artifacts
        uses: actions/upload-artifact@v3
        with:
          name: logs
          path: |
            vendor/orchestra/testbench-core/laravel/storage/logs
            !vendor/**/.gitignore

  windows_tests:
    runs-on: windows-2019

    strategy:
      fail-fast: true
      matrix:
<<<<<<< HEAD
        php: [8.2]
=======
        php: [8.1, 8.2]
        phpunit: ['9.5.8', '10.0']
>>>>>>> cb40a659
        stability: [prefer-lowest, prefer-stable]

    name: PHP ${{ matrix.php }} - PHPUnit ${{ matrix.phpunit }} - ${{ matrix.stability }} - Windows

    steps:
      - name: Set git to use LF
        run: |
          git config --global core.autocrlf false
          git config --global core.eol lf

      - name: Checkout code
        uses: actions/checkout@v3

      - name: Setup PHP
        uses: shivammathur/setup-php@v2
        with:
          php-version: ${{ matrix.php }}
          extensions: dom, curl, libxml, mbstring, zip, pdo, sqlite, pdo_sqlite, gd, pdo_mysql, fileinfo, ftp, redis, memcached, gmp
          tools: composer:v2
          coverage: none

<<<<<<< HEAD
=======
      - name: Set Minimum PHP 8.1 Versions
        uses: nick-fields/retry@v2
        with:
          timeout_minutes: 5
          max_attempts: 5
          command: composer require symfony/css-selector:~6.0 ramsey/collection:^1.2 brick/math:^0.9.3 --no-interaction --no-update

>>>>>>> cb40a659
      - name: Set Minimum PHP 8.2 Versions
        uses: nick-fields/retry@v2
        with:
          timeout_minutes: 5
          max_attempts: 5
          command: composer require brick/math:~0.9.3 symfony/css-selector:~6.0 guzzlehttp/guzzle:~7.5 guzzlehttp/psr7:~2.4 predis/predis:~2.0.2 --no-interaction --no-update
        if: matrix.php >= 8.2

      - name: Set PHPUnit
        uses: nick-fields/retry@v2
        with:
          timeout_minutes: 5
          max_attempts: 5
          command: composer require phpunit/phpunit:~${{ matrix.phpunit }} --dev --no-interaction --no-update

      - name: Install dependencies
        uses: nick-fields/retry@v2
        with:
          timeout_minutes: 5
          max_attempts: 5
          command: composer update --${{ matrix.stability }} --prefer-dist --no-interaction --no-progress

      - name: Execute tests against PHPUnit ^9
        run: vendor/bin/phpunit --verbose --configuration phpunit9.xml.dist
        env:
          AWS_ACCESS_KEY_ID: random_key
          AWS_SECRET_ACCESS_KEY: random_secret
        if: matrix.phpunit != '10.0'

      - name: Execute tests against PHPUnit ^10
        run: vendor/bin/phpunit
        env:
          AWS_ACCESS_KEY_ID: random_key
          AWS_SECRET_ACCESS_KEY: random_secret
        if: matrix.phpunit == '10.0'

      - name: Store artifacts
        uses: actions/upload-artifact@v3
        with:
          name: logs
          path: |
            vendor/orchestra/testbench-core/laravel/storage/logs
            !vendor/**/.gitignore<|MERGE_RESOLUTION|>--- conflicted
+++ resolved
@@ -39,12 +39,8 @@
     strategy:
       fail-fast: true
       matrix:
-<<<<<<< HEAD
         php: [8.2]
-=======
-        php: [8.1, 8.2]
         phpunit: ['9.5.8', '10.0']
->>>>>>> cb40a659
         stability: [prefer-lowest, prefer-stable]
 
     name: PHP ${{ matrix.php }} - PHPUnit ${{ matrix.phpunit }} - ${{ matrix.stability }}
@@ -123,12 +119,8 @@
     strategy:
       fail-fast: true
       matrix:
-<<<<<<< HEAD
         php: [8.2]
-=======
-        php: [8.1, 8.2]
         phpunit: ['9.5.8', '10.0']
->>>>>>> cb40a659
         stability: [prefer-lowest, prefer-stable]
 
     name: PHP ${{ matrix.php }} - PHPUnit ${{ matrix.phpunit }} - ${{ matrix.stability }} - Windows
@@ -150,16 +142,6 @@
           tools: composer:v2
           coverage: none
 
-<<<<<<< HEAD
-=======
-      - name: Set Minimum PHP 8.1 Versions
-        uses: nick-fields/retry@v2
-        with:
-          timeout_minutes: 5
-          max_attempts: 5
-          command: composer require symfony/css-selector:~6.0 ramsey/collection:^1.2 brick/math:^0.9.3 --no-interaction --no-update
-
->>>>>>> cb40a659
       - name: Set Minimum PHP 8.2 Versions
         uses: nick-fields/retry@v2
         with:
