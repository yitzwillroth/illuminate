<?php

namespace Illuminate\Tests\Database;

use stdClass;
use Mockery as m;
use InvalidArgumentException;
use PHPUnit\Framework\TestCase;
use Illuminate\Database\Query\Builder;
use Illuminate\Database\ConnectionInterface;
use Illuminate\Database\Query\Grammars\Grammar;
use Illuminate\Pagination\LengthAwarePaginator;
use Illuminate\Database\Query\Expression as Raw;
use Illuminate\Database\Query\Processors\Processor;
use Illuminate\Database\Query\Grammars\MySqlGrammar;
use Illuminate\Database\Query\Grammars\SQLiteGrammar;
use Illuminate\Database\Query\Grammars\PostgresGrammar;
use Illuminate\Database\Query\Grammars\SqlServerGrammar;
use Illuminate\Database\Query\Processors\MySqlProcessor;
use Illuminate\Pagination\AbstractPaginator as Paginator;
use Illuminate\Database\Eloquent\Builder as EloquentBuilder;

class DatabaseQueryBuilderTest extends TestCase
{
    public function tearDown()
    {
        m::close();
    }

    public function testBasicSelect()
    {
        $builder = $this->getBuilder();
        $builder->select('*')->from('users');
        $this->assertEquals('select * from "users"', $builder->toSql());
    }

    public function testBasicSelectWithGetColumns()
    {
        $builder = $this->getBuilder();
        $builder->getProcessor()->shouldReceive('processSelect');
        $builder->getConnection()->shouldReceive('select')->once()->andReturnUsing(function ($sql) {
            $this->assertEquals('select * from "users"', $sql);
        });
        $builder->getConnection()->shouldReceive('select')->once()->andReturnUsing(function ($sql) {
            $this->assertEquals('select "foo", "bar" from "users"', $sql);
        });
        $builder->getConnection()->shouldReceive('select')->once()->andReturnUsing(function ($sql) {
            $this->assertEquals('select "baz" from "users"', $sql);
        });

        $builder->from('users')->get();
        $this->assertNull($builder->columns);

        $builder->from('users')->get(['foo', 'bar']);
        $this->assertNull($builder->columns);

        $builder->from('users')->get('baz');
        $this->assertNull($builder->columns);

        $this->assertEquals('select * from "users"', $builder->toSql());
        $this->assertNull($builder->columns);
    }

    public function testBasicSelectUseWritePdo()
    {
        $builder = $this->getMySqlBuilderWithProcessor();
        $builder->getConnection()->shouldReceive('select')->once()
            ->with('select * from `users`', [], false);
        $builder->useWritePdo()->select('*')->from('users')->get();

        $builder = $this->getMySqlBuilderWithProcessor();
        $builder->getConnection()->shouldReceive('select')->once()
            ->with('select * from `users`', [], true);
        $builder->select('*')->from('users')->get();
    }

    public function testBasicTableWrappingProtectsQuotationMarks()
    {
        $builder = $this->getBuilder();
        $builder->select('*')->from('some"table');
        $this->assertEquals('select * from "some""table"', $builder->toSql());
    }

    public function testAliasWrappingAsWholeConstant()
    {
        $builder = $this->getBuilder();
        $builder->select('x.y as foo.bar')->from('baz');
        $this->assertEquals('select "x"."y" as "foo.bar" from "baz"', $builder->toSql());
    }

    public function testAliasWrappingWithSpacesInDatabaseName()
    {
        $builder = $this->getBuilder();
        $builder->select('w x.y.z as foo.bar')->from('baz');
        $this->assertEquals('select "w x"."y"."z" as "foo.bar" from "baz"', $builder->toSql());
    }

    public function testAddingSelects()
    {
        $builder = $this->getBuilder();
        $builder->select('foo')->addSelect('bar')->addSelect(['baz', 'boom'])->from('users');
        $this->assertEquals('select "foo", "bar", "baz", "boom" from "users"', $builder->toSql());
    }

    public function testBasicSelectWithPrefix()
    {
        $builder = $this->getBuilder();
        $builder->getGrammar()->setTablePrefix('prefix_');
        $builder->select('*')->from('users');
        $this->assertEquals('select * from "prefix_users"', $builder->toSql());
    }

    public function testBasicSelectDistinct()
    {
        $builder = $this->getBuilder();
        $builder->distinct()->select('foo', 'bar')->from('users');
        $this->assertEquals('select distinct "foo", "bar" from "users"', $builder->toSql());
    }

    public function testBasicAlias()
    {
        $builder = $this->getBuilder();
        $builder->select('foo as bar')->from('users');
        $this->assertEquals('select "foo" as "bar" from "users"', $builder->toSql());
    }

    public function testAliasWithPrefix()
    {
        $builder = $this->getBuilder();
        $builder->getGrammar()->setTablePrefix('prefix_');
        $builder->select('*')->from('users as people');
        $this->assertEquals('select * from "prefix_users" as "prefix_people"', $builder->toSql());
    }

    public function testJoinAliasesWithPrefix()
    {
        $builder = $this->getBuilder();
        $builder->getGrammar()->setTablePrefix('prefix_');
        $builder->select('*')->from('services')->join('translations AS t', 't.item_id', '=', 'services.id');
        $this->assertEquals('select * from "prefix_services" inner join "prefix_translations" as "prefix_t" on "prefix_t"."item_id" = "prefix_services"."id"', $builder->toSql());
    }

    public function testBasicTableWrapping()
    {
        $builder = $this->getBuilder();
        $builder->select('*')->from('public.users');
        $this->assertEquals('select * from "public"."users"', $builder->toSql());
    }

    public function testWhenCallback()
    {
        $callback = function ($query, $condition) {
            $this->assertTrue($condition);

            $query->where('id', '=', 1);
        };

        $builder = $this->getBuilder();
        $builder->select('*')->from('users')->when(true, $callback)->where('email', 'foo');
        $this->assertEquals('select * from "users" where "id" = ? and "email" = ?', $builder->toSql());

        $builder = $this->getBuilder();
        $builder->select('*')->from('users')->when(false, $callback)->where('email', 'foo');
        $this->assertEquals('select * from "users" where "email" = ?', $builder->toSql());
    }

    public function testWhenCallbackWithReturn()
    {
        $callback = function ($query, $condition) {
            $this->assertTrue($condition);

            return $query->where('id', '=', 1);
        };

        $builder = $this->getBuilder();
        $builder->select('*')->from('users')->when(true, $callback)->where('email', 'foo');
        $this->assertEquals('select * from "users" where "id" = ? and "email" = ?', $builder->toSql());

        $builder = $this->getBuilder();
        $builder->select('*')->from('users')->when(false, $callback)->where('email', 'foo');
        $this->assertEquals('select * from "users" where "email" = ?', $builder->toSql());
    }

    public function testWhenCallbackWithDefault()
    {
        $callback = function ($query, $condition) {
            $this->assertEquals($condition, 'truthy');

            $query->where('id', '=', 1);
        };

        $default = function ($query, $condition) {
            $this->assertEquals($condition, 0);

            $query->where('id', '=', 2);
        };

        $builder = $this->getBuilder();
        $builder->select('*')->from('users')->when('truthy', $callback, $default)->where('email', 'foo');
        $this->assertEquals('select * from "users" where "id" = ? and "email" = ?', $builder->toSql());
        $this->assertEquals([0 => 1, 1 => 'foo'], $builder->getBindings());

        $builder = $this->getBuilder();
        $builder->select('*')->from('users')->when(0, $callback, $default)->where('email', 'foo');
        $this->assertEquals('select * from "users" where "id" = ? and "email" = ?', $builder->toSql());
        $this->assertEquals([0 => 2, 1 => 'foo'], $builder->getBindings());
    }

    public function testUnlessCallback()
    {
        $callback = function ($query, $condition) {
            $this->assertFalse($condition);

            $query->where('id', '=', 1);
        };

        $builder = $this->getBuilder();
        $builder->select('*')->from('users')->unless(false, $callback)->where('email', 'foo');
        $this->assertEquals('select * from "users" where "id" = ? and "email" = ?', $builder->toSql());

        $builder = $this->getBuilder();
        $builder->select('*')->from('users')->unless(true, $callback)->where('email', 'foo');
        $this->assertEquals('select * from "users" where "email" = ?', $builder->toSql());
    }

    public function testUnlessCallbackWithReturn()
    {
        $callback = function ($query, $condition) {
            $this->assertFalse($condition);

            return $query->where('id', '=', 1);
        };

        $builder = $this->getBuilder();
        $builder->select('*')->from('users')->unless(false, $callback)->where('email', 'foo');
        $this->assertEquals('select * from "users" where "id" = ? and "email" = ?', $builder->toSql());

        $builder = $this->getBuilder();
        $builder->select('*')->from('users')->unless(true, $callback)->where('email', 'foo');
        $this->assertEquals('select * from "users" where "email" = ?', $builder->toSql());
    }

    public function testUnlessCallbackWithDefault()
    {
        $callback = function ($query, $condition) {
            $this->assertEquals($condition, 0);

            $query->where('id', '=', 1);
        };

        $default = function ($query, $condition) {
            $this->assertEquals($condition, 'truthy');

            $query->where('id', '=', 2);
        };

        $builder = $this->getBuilder();
        $builder->select('*')->from('users')->unless(0, $callback, $default)->where('email', 'foo');
        $this->assertEquals('select * from "users" where "id" = ? and "email" = ?', $builder->toSql());
        $this->assertEquals([0 => 1, 1 => 'foo'], $builder->getBindings());

        $builder = $this->getBuilder();
        $builder->select('*')->from('users')->unless('truthy', $callback, $default)->where('email', 'foo');
        $this->assertEquals('select * from "users" where "id" = ? and "email" = ?', $builder->toSql());
        $this->assertEquals([0 => 2, 1 => 'foo'], $builder->getBindings());
    }

    public function testTapCallback()
    {
        $callback = function ($query) {
            return $query->where('id', '=', 1);
        };

        $builder = $this->getBuilder();
        $builder->select('*')->from('users')->tap($callback)->where('email', 'foo');
        $this->assertEquals('select * from "users" where "id" = ? and "email" = ?', $builder->toSql());
    }

    public function testBasicWheres()
    {
        $builder = $this->getBuilder();
        $builder->select('*')->from('users')->where('id', '=', 1);
        $this->assertEquals('select * from "users" where "id" = ?', $builder->toSql());
        $this->assertEquals([0 => 1], $builder->getBindings());
    }

    public function testMySqlWrappingProtectsQuotationMarks()
    {
        $builder = $this->getMySqlBuilder();
        $builder->select('*')->From('some`table');
        $this->assertEquals('select * from `some``table`', $builder->toSql());
    }

    public function testDateBasedWheresAcceptsTwoArguments()
    {
        $builder = $this->getMySqlBuilder();
        $builder->select('*')->from('users')->whereDate('created_at', 1);
        $this->assertEquals('select * from `users` where date(`created_at`) = ?', $builder->toSql());

        $builder = $this->getMySqlBuilder();
        $builder->select('*')->from('users')->whereDay('created_at', 1);
        $this->assertEquals('select * from `users` where day(`created_at`) = ?', $builder->toSql());

        $builder = $this->getMySqlBuilder();
        $builder->select('*')->from('users')->whereMonth('created_at', 1);
        $this->assertEquals('select * from `users` where month(`created_at`) = ?', $builder->toSql());

        $builder = $this->getMySqlBuilder();
        $builder->select('*')->from('users')->whereYear('created_at', 1);
        $this->assertEquals('select * from `users` where year(`created_at`) = ?', $builder->toSql());
    }

    public function testDateBasedOrWheresAcceptsTwoArguments()
    {
        $builder = $this->getMySqlBuilder();
        $builder->select('*')->from('users')->where('id', 1)->orWhereDate('created_at', 1);
        $this->assertEquals('select * from `users` where `id` = ? or date(`created_at`) = ?', $builder->toSql());

        $builder = $this->getMySqlBuilder();
        $builder->select('*')->from('users')->where('id', 1)->orWhereDay('created_at', 1);
        $this->assertEquals('select * from `users` where `id` = ? or day(`created_at`) = ?', $builder->toSql());

        $builder = $this->getMySqlBuilder();
        $builder->select('*')->from('users')->where('id', 1)->orWhereMonth('created_at', 1);
        $this->assertEquals('select * from `users` where `id` = ? or month(`created_at`) = ?', $builder->toSql());

        $builder = $this->getMySqlBuilder();
        $builder->select('*')->from('users')->where('id', 1)->orWhereyear('created_at', 1);
        $this->assertEquals('select * from `users` where `id` = ? or year(`created_at`) = ?', $builder->toSql());
    }

    public function testDateBasedWheresExpressionIsNotBound()
    {
        $builder = $this->getBuilder();
        $builder->select('*')->from('users')->whereDate('created_at', new Raw('NOW()'))->where('admin', true);
        $this->assertEquals([true], $builder->getBindings());
    }

    public function testWhereDateMySql()
    {
        $builder = $this->getMySqlBuilder();
        $builder->select('*')->from('users')->whereDate('created_at', '=', '2015-12-21');
        $this->assertEquals('select * from `users` where date(`created_at`) = ?', $builder->toSql());
        $this->assertEquals([0 => '2015-12-21'], $builder->getBindings());

        $builder = $this->getMySqlBuilder();
        $builder->select('*')->from('users')->whereDate('created_at', '=', new Raw('NOW()'));
        $this->assertEquals('select * from `users` where date(`created_at`) = NOW()', $builder->toSql());
    }

    public function testWhereDayMySql()
    {
        $builder = $this->getMySqlBuilder();
        $builder->select('*')->from('users')->whereDay('created_at', '=', 1);
        $this->assertEquals('select * from `users` where day(`created_at`) = ?', $builder->toSql());
        $this->assertEquals([0 => 1], $builder->getBindings());
    }

    public function testOrWhereDayMySql()
    {
        $builder = $this->getMySqlBuilder();
        $builder->select('*')->from('users')->whereDay('created_at', '=', 1)->orWhereDay('created_at', '=', 2);
        $this->assertEquals('select * from `users` where day(`created_at`) = ? or day(`created_at`) = ?', $builder->toSql());
        $this->assertEquals([0 => 1, 1 => 2], $builder->getBindings());
    }

    public function testWhereMonthMySql()
    {
        $builder = $this->getMySqlBuilder();
        $builder->select('*')->from('users')->whereMonth('created_at', '=', 5);
        $this->assertEquals('select * from `users` where month(`created_at`) = ?', $builder->toSql());
        $this->assertEquals([0 => 5], $builder->getBindings());
    }

    public function testOrWhereMonthMySql()
    {
        $builder = $this->getMySqlBuilder();
        $builder->select('*')->from('users')->whereMonth('created_at', '=', 5)->orWhereMonth('created_at', '=', 6);
        $this->assertEquals('select * from `users` where month(`created_at`) = ? or month(`created_at`) = ?', $builder->toSql());
        $this->assertEquals([0 => 5, 1 => 6], $builder->getBindings());
    }

    public function testWhereYearMySql()
    {
        $builder = $this->getMySqlBuilder();
        $builder->select('*')->from('users')->whereYear('created_at', '=', 2014);
        $this->assertEquals('select * from `users` where year(`created_at`) = ?', $builder->toSql());
        $this->assertEquals([0 => 2014], $builder->getBindings());
    }

    public function testOrWhereYearMySql()
    {
        $builder = $this->getMySqlBuilder();
        $builder->select('*')->from('users')->whereYear('created_at', '=', 2014)->orWhereYear('created_at', '=', 2015);
        $this->assertEquals('select * from `users` where year(`created_at`) = ? or year(`created_at`) = ?', $builder->toSql());
        $this->assertEquals([0 => 2014, 1 => 2015], $builder->getBindings());
    }

    public function testWhereTimeMySql()
    {
        $builder = $this->getMySqlBuilder();
        $builder->select('*')->from('users')->whereTime('created_at', '>=', '22:00');
        $this->assertEquals('select * from `users` where time(`created_at`) >= ?', $builder->toSql());
        $this->assertEquals([0 => '22:00'], $builder->getBindings());
    }

    public function testWhereTimeOperatorOptionalMySql()
    {
        $builder = $this->getMySqlBuilder();
        $builder->select('*')->from('users')->whereTime('created_at', '22:00');
        $this->assertEquals('select * from `users` where time(`created_at`) = ?', $builder->toSql());
        $this->assertEquals([0 => '22:00'], $builder->getBindings());
    }

    public function testWhereTimeOperatorOptionalPostgres()
    {
        $builder = $this->getPostgresBuilder();
        $builder->select('*')->from('users')->whereTime('created_at', '22:00');
        $this->assertEquals('select * from "users" where "created_at"::time = ?', $builder->toSql());
        $this->assertEquals([0 => '22:00'], $builder->getBindings());
    }

    public function testWhereTimeSqlServer()
    {
        $builder = $this->getSqlServerBuilder();
        $builder->select('*')->from('users')->whereTime('created_at', '22:00');
        $this->assertEquals('select * from [users] where cast([created_at] as time) = ?', $builder->toSql());
        $this->assertEquals([0 => '22:00'], $builder->getBindings());

        $builder = $this->getSqlServerBuilder();
        $builder->select('*')->from('users')->whereTime('created_at', new Raw('NOW()'));
        $this->assertEquals('select * from [users] where cast([created_at] as time) = NOW()', $builder->toSql());
        $this->assertEquals([], $builder->getBindings());
    }

    public function testWhereDatePostgres()
    {
        $builder = $this->getPostgresBuilder();
        $builder->select('*')->from('users')->whereDate('created_at', '=', '2015-12-21');
        $this->assertEquals('select * from "users" where "created_at"::date = ?', $builder->toSql());
        $this->assertEquals([0 => '2015-12-21'], $builder->getBindings());

        $builder = $this->getPostgresBuilder();
        $builder->select('*')->from('users')->whereDate('created_at', new Raw('NOW()'));
        $this->assertEquals('select * from "users" where "created_at"::date = NOW()', $builder->toSql());
    }

    public function testWhereDayPostgres()
    {
        $builder = $this->getPostgresBuilder();
        $builder->select('*')->from('users')->whereDay('created_at', '=', 1);
        $this->assertEquals('select * from "users" where extract(day from "created_at") = ?', $builder->toSql());
        $this->assertEquals([0 => 1], $builder->getBindings());
    }

    public function testWhereMonthPostgres()
    {
        $builder = $this->getPostgresBuilder();
        $builder->select('*')->from('users')->whereMonth('created_at', '=', 5);
        $this->assertEquals('select * from "users" where extract(month from "created_at") = ?', $builder->toSql());
        $this->assertEquals([0 => 5], $builder->getBindings());
    }

    public function testWhereYearPostgres()
    {
        $builder = $this->getPostgresBuilder();
        $builder->select('*')->from('users')->whereYear('created_at', '=', 2014);
        $this->assertEquals('select * from "users" where extract(year from "created_at") = ?', $builder->toSql());
        $this->assertEquals([0 => 2014], $builder->getBindings());
    }

    public function testWhereTimePostgres()
    {
        $builder = $this->getPostgresBuilder();
        $builder->select('*')->from('users')->whereTime('created_at', '>=', '22:00');
        $this->assertEquals('select * from "users" where "created_at"::time >= ?', $builder->toSql());
        $this->assertEquals([0 => '22:00'], $builder->getBindings());
    }

    public function testWhereLikePostgres()
    {
        $builder = $this->getPostgresBuilder();
        $builder->select('*')->from('users')->where('id', 'like', '1');
        $this->assertEquals('select * from "users" where "id"::text like ?', $builder->toSql());
        $this->assertEquals([0 => '1'], $builder->getBindings());

        $builder = $this->getPostgresBuilder();
        $builder->select('*')->from('users')->where('id', 'LIKE', '1');
        $this->assertEquals('select * from "users" where "id"::text LIKE ?', $builder->toSql());
        $this->assertEquals([0 => '1'], $builder->getBindings());

        $builder = $this->getPostgresBuilder();
        $builder->select('*')->from('users')->where('id', 'ilike', '1');
        $this->assertEquals('select * from "users" where "id"::text ilike ?', $builder->toSql());
        $this->assertEquals([0 => '1'], $builder->getBindings());

        $builder = $this->getPostgresBuilder();
        $builder->select('*')->from('users')->where('id', 'not like', '1');
        $this->assertEquals('select * from "users" where "id"::text not like ?', $builder->toSql());
        $this->assertEquals([0 => '1'], $builder->getBindings());

        $builder = $this->getPostgresBuilder();
        $builder->select('*')->from('users')->where('id', 'not ilike', '1');
        $this->assertEquals('select * from "users" where "id"::text not ilike ?', $builder->toSql());
        $this->assertEquals([0 => '1'], $builder->getBindings());
    }

    public function testWhereDateSqlite()
    {
        $builder = $this->getSQLiteBuilder();
        $builder->select('*')->from('users')->whereDate('created_at', '=', '2015-12-21');
        $this->assertEquals('select * from "users" where strftime(\'%Y-%m-%d\', "created_at") = cast(? as text)', $builder->toSql());
        $this->assertEquals([0 => '2015-12-21'], $builder->getBindings());

        $builder = $this->getSQLiteBuilder();
        $builder->select('*')->from('users')->whereDate('created_at', new Raw('NOW()'));
        $this->assertEquals('select * from "users" where strftime(\'%Y-%m-%d\', "created_at") = cast(NOW() as text)', $builder->toSql());
    }

    public function testWhereDaySqlite()
    {
        $builder = $this->getSQLiteBuilder();
        $builder->select('*')->from('users')->whereDay('created_at', '=', 1);
        $this->assertEquals('select * from "users" where strftime(\'%d\', "created_at") = cast(? as text)', $builder->toSql());
        $this->assertEquals([0 => 1], $builder->getBindings());
    }

    public function testWhereMonthSqlite()
    {
        $builder = $this->getSQLiteBuilder();
        $builder->select('*')->from('users')->whereMonth('created_at', '=', 5);
        $this->assertEquals('select * from "users" where strftime(\'%m\', "created_at") = cast(? as text)', $builder->toSql());
        $this->assertEquals([0 => 5], $builder->getBindings());
    }

    public function testWhereYearSqlite()
    {
        $builder = $this->getSQLiteBuilder();
        $builder->select('*')->from('users')->whereYear('created_at', '=', 2014);
        $this->assertEquals('select * from "users" where strftime(\'%Y\', "created_at") = cast(? as text)', $builder->toSql());
        $this->assertEquals([0 => 2014], $builder->getBindings());
    }

    public function testWhereTimeSqlite()
    {
        $builder = $this->getSQLiteBuilder();
        $builder->select('*')->from('users')->whereTime('created_at', '>=', '22:00');
        $this->assertEquals('select * from "users" where strftime(\'%H:%M:%S\', "created_at") >= cast(? as text)', $builder->toSql());
        $this->assertEquals([0 => '22:00'], $builder->getBindings());
    }

    public function testWhereTimeOperatorOptionalSqlite()
    {
        $builder = $this->getSQLiteBuilder();
        $builder->select('*')->from('users')->whereTime('created_at', '22:00');
        $this->assertEquals('select * from "users" where strftime(\'%H:%M:%S\', "created_at") = cast(? as text)', $builder->toSql());
        $this->assertEquals([0 => '22:00'], $builder->getBindings());
    }

    public function testWhereDateSqlServer()
    {
        $builder = $this->getSqlServerBuilder();
        $builder->select('*')->from('users')->whereDate('created_at', '=', '2015-12-21');
        $this->assertEquals('select * from [users] where cast([created_at] as date) = ?', $builder->toSql());
        $this->assertEquals([0 => '2015-12-21'], $builder->getBindings());

        $builder = $this->getSqlServerBuilder();
        $builder->select('*')->from('users')->whereDate('created_at', new Raw('NOW()'));
        $this->assertEquals('select * from [users] where cast([created_at] as date) = NOW()', $builder->toSql());
    }

    public function testWhereDaySqlServer()
    {
        $builder = $this->getSqlServerBuilder();
        $builder->select('*')->from('users')->whereDay('created_at', '=', 1);
        $this->assertEquals('select * from [users] where day([created_at]) = ?', $builder->toSql());
        $this->assertEquals([0 => 1], $builder->getBindings());
    }

    public function testWhereMonthSqlServer()
    {
        $builder = $this->getSqlServerBuilder();
        $builder->select('*')->from('users')->whereMonth('created_at', '=', 5);
        $this->assertEquals('select * from [users] where month([created_at]) = ?', $builder->toSql());
        $this->assertEquals([0 => 5], $builder->getBindings());
    }

    public function testWhereYearSqlServer()
    {
        $builder = $this->getSqlServerBuilder();
        $builder->select('*')->from('users')->whereYear('created_at', '=', 2014);
        $this->assertEquals('select * from [users] where year([created_at]) = ?', $builder->toSql());
        $this->assertEquals([0 => 2014], $builder->getBindings());
    }

    public function testWhereBetweens()
    {
        $builder = $this->getBuilder();
        $builder->select('*')->from('users')->whereBetween('id', [1, 2]);
        $this->assertEquals('select * from "users" where "id" between ? and ?', $builder->toSql());
        $this->assertEquals([0 => 1, 1 => 2], $builder->getBindings());

        $builder = $this->getBuilder();
        $builder->select('*')->from('users')->whereNotBetween('id', [1, 2]);
        $this->assertEquals('select * from "users" where "id" not between ? and ?', $builder->toSql());
        $this->assertEquals([0 => 1, 1 => 2], $builder->getBindings());

        $builder = $this->getBuilder();
        $builder->select('*')->from('users')->whereBetween('id', [new Raw(1), new Raw(2)]);
        $this->assertEquals('select * from "users" where "id" between 1 and 2', $builder->toSql());
        $this->assertEquals([], $builder->getBindings());
    }

    public function testBasicOrWheres()
    {
        $builder = $this->getBuilder();
        $builder->select('*')->from('users')->where('id', '=', 1)->orWhere('email', '=', 'foo');
        $this->assertEquals('select * from "users" where "id" = ? or "email" = ?', $builder->toSql());
        $this->assertEquals([0 => 1, 1 => 'foo'], $builder->getBindings());
    }

    public function testRawWheres()
    {
        $builder = $this->getBuilder();
        $builder->select('*')->from('users')->whereRaw('id = ? or email = ?', [1, 'foo']);
        $this->assertEquals('select * from "users" where id = ? or email = ?', $builder->toSql());
        $this->assertEquals([0 => 1, 1 => 'foo'], $builder->getBindings());
    }

    public function testRawOrWheres()
    {
        $builder = $this->getBuilder();
        $builder->select('*')->from('users')->where('id', '=', 1)->orWhereRaw('email = ?', ['foo']);
        $this->assertEquals('select * from "users" where "id" = ? or email = ?', $builder->toSql());
        $this->assertEquals([0 => 1, 1 => 'foo'], $builder->getBindings());
    }

    public function testBasicWhereIns()
    {
        $builder = $this->getBuilder();
        $builder->select('*')->from('users')->whereIn('id', [1, 2, 3]);
        $this->assertEquals('select * from "users" where "id" in (?, ?, ?)', $builder->toSql());
        $this->assertEquals([0 => 1, 1 => 2, 2 => 3], $builder->getBindings());

        $builder = $this->getBuilder();
        $builder->select('*')->from('users')->where('id', '=', 1)->orWhereIn('id', [1, 2, 3]);
        $this->assertEquals('select * from "users" where "id" = ? or "id" in (?, ?, ?)', $builder->toSql());
        $this->assertEquals([0 => 1, 1 => 1, 2 => 2, 3 => 3], $builder->getBindings());
    }

    public function testBasicWhereNotIns()
    {
        $builder = $this->getBuilder();
        $builder->select('*')->from('users')->whereNotIn('id', [1, 2, 3]);
        $this->assertEquals('select * from "users" where "id" not in (?, ?, ?)', $builder->toSql());
        $this->assertEquals([0 => 1, 1 => 2, 2 => 3], $builder->getBindings());

        $builder = $this->getBuilder();
        $builder->select('*')->from('users')->where('id', '=', 1)->orWhereNotIn('id', [1, 2, 3]);
        $this->assertEquals('select * from "users" where "id" = ? or "id" not in (?, ?, ?)', $builder->toSql());
        $this->assertEquals([0 => 1, 1 => 1, 2 => 2, 3 => 3], $builder->getBindings());
    }

    public function testRawWhereIns()
    {
        $builder = $this->getBuilder();
        $builder->select('*')->from('users')->whereIn('id', [new Raw(1)]);
        $this->assertEquals('select * from "users" where "id" in (1)', $builder->toSql());

        $builder = $this->getBuilder();
        $builder->select('*')->from('users')->where('id', '=', 1)->orWhereIn('id', [new Raw(1)]);
        $this->assertEquals('select * from "users" where "id" = ? or "id" in (1)', $builder->toSql());
        $this->assertEquals([0 => 1], $builder->getBindings());
    }

    public function testEmptyWhereIns()
    {
        $builder = $this->getBuilder();
        $builder->select('*')->from('users')->whereIn('id', []);
        $this->assertEquals('select * from "users" where 0 = 1', $builder->toSql());
        $this->assertEquals([], $builder->getBindings());

        $builder = $this->getBuilder();
        $builder->select('*')->from('users')->where('id', '=', 1)->orWhereIn('id', []);
        $this->assertEquals('select * from "users" where "id" = ? or 0 = 1', $builder->toSql());
        $this->assertEquals([0 => 1], $builder->getBindings());
    }

    public function testEmptyWhereNotIns()
    {
        $builder = $this->getBuilder();
        $builder->select('*')->from('users')->whereNotIn('id', []);
        $this->assertEquals('select * from "users" where 1 = 1', $builder->toSql());
        $this->assertEquals([], $builder->getBindings());

        $builder = $this->getBuilder();
        $builder->select('*')->from('users')->where('id', '=', 1)->orWhereNotIn('id', []);
        $this->assertEquals('select * from "users" where "id" = ? or 1 = 1', $builder->toSql());
        $this->assertEquals([0 => 1], $builder->getBindings());
    }

    public function testWhereIntegerInRaw()
    {
        $builder = $this->getBuilder();
        $builder->select('*')->from('users')->whereIntegerInRaw('id', ['1a', 2]);
        $this->assertEquals('select * from "users" where "id" in (1, 2)', $builder->toSql());
        $this->assertEquals([], $builder->getBindings());
    }

    public function testWhereIntegerNotInRaw()
    {
        $builder = $this->getBuilder();
        $builder->select('*')->from('users')->whereIntegerNotInRaw('id', ['1a', 2]);
        $this->assertEquals('select * from "users" where "id" not in (1, 2)', $builder->toSql());
        $this->assertEquals([], $builder->getBindings());
    }

    public function testEmptyWhereIntegerInRaw()
    {
        $builder = $this->getBuilder();
        $builder->select('*')->from('users')->whereIntegerInRaw('id', []);
        $this->assertEquals('select * from "users" where 0 = 1', $builder->toSql());
        $this->assertEquals([], $builder->getBindings());
    }

    public function testEmptyWhereIntegerNotInRaw()
    {
        $builder = $this->getBuilder();
        $builder->select('*')->from('users')->whereIntegerNotInRaw('id', []);
        $this->assertEquals('select * from "users" where 1 = 1', $builder->toSql());
        $this->assertEquals([], $builder->getBindings());
    }

    public function testBasicWhereColumn()
    {
        $builder = $this->getBuilder();
        $builder->select('*')->from('users')->whereColumn('first_name', 'last_name')->orWhereColumn('first_name', 'middle_name');
        $this->assertEquals('select * from "users" where "first_name" = "last_name" or "first_name" = "middle_name"', $builder->toSql());
        $this->assertEquals([], $builder->getBindings());

        $builder = $this->getBuilder();
        $builder->select('*')->from('users')->whereColumn('updated_at', '>', 'created_at');
        $this->assertEquals('select * from "users" where "updated_at" > "created_at"', $builder->toSql());
        $this->assertEquals([], $builder->getBindings());
    }

    public function testArrayWhereColumn()
    {
        $conditions = [
            ['first_name', 'last_name'],
            ['updated_at', '>', 'created_at'],
        ];

        $builder = $this->getBuilder();
        $builder->select('*')->from('users')->whereColumn($conditions);
        $this->assertEquals('select * from "users" where ("first_name" = "last_name" and "updated_at" > "created_at")', $builder->toSql());
        $this->assertEquals([], $builder->getBindings());
    }

    public function testUnions()
    {
        $builder = $this->getBuilder();
        $builder->select('*')->from('users')->where('id', '=', 1);
        $builder->union($this->getBuilder()->select('*')->from('users')->where('id', '=', 2));
        $this->assertEquals('select * from "users" where "id" = ? union select * from "users" where "id" = ?', $builder->toSql());
        $this->assertEquals([0 => 1, 1 => 2], $builder->getBindings());

        $builder = $this->getMySqlBuilder();
        $builder->select('*')->from('users')->where('id', '=', 1);
        $builder->union($this->getMySqlBuilder()->select('*')->from('users')->where('id', '=', 2));
        $this->assertEquals('(select * from `users` where `id` = ?) union (select * from `users` where `id` = ?)', $builder->toSql());
        $this->assertEquals([0 => 1, 1 => 2], $builder->getBindings());

        $builder = $this->getMysqlBuilder();
        $expectedSql = '(select `a` from `t1` where `a` = ? and `b` = ?) union (select `a` from `t2` where `a` = ? and `b` = ?) order by `a` asc limit 10';
        $union = $this->getMysqlBuilder()->select('a')->from('t2')->where('a', 11)->where('b', 2);
        $builder->select('a')->from('t1')->where('a', 10)->where('b', 1)->union($union)->orderBy('a')->limit(10);
        $this->assertEquals($expectedSql, $builder->toSql());
        $this->assertEquals([0 => 10, 1 => 1, 2 => 11, 3 => 2], $builder->getBindings());

        $builder = $this->getSQLiteBuilder();
        $expectedSql = 'select * from (select "name" from "users" where "id" = ?) union select * from (select "name" from "users" where "id" = ?)';
        $builder->select('name')->from('users')->where('id', '=', 1);
        $builder->union($this->getSQLiteBuilder()->select('name')->from('users')->where('id', '=', 2));
        $this->assertEquals($expectedSql, $builder->toSql());
        $this->assertEquals([0 => 1, 1 => 2], $builder->getBindings());
    }

    public function testUnionAlls()
    {
        $builder = $this->getBuilder();
        $builder->select('*')->from('users')->where('id', '=', 1);
        $builder->unionAll($this->getBuilder()->select('*')->from('users')->where('id', '=', 2));
        $this->assertEquals('select * from "users" where "id" = ? union all select * from "users" where "id" = ?', $builder->toSql());
        $this->assertEquals([0 => 1, 1 => 2], $builder->getBindings());
    }

    public function testMultipleUnions()
    {
        $builder = $this->getBuilder();
        $builder->select('*')->from('users')->where('id', '=', 1);
        $builder->union($this->getBuilder()->select('*')->from('users')->where('id', '=', 2));
        $builder->union($this->getBuilder()->select('*')->from('users')->where('id', '=', 3));
        $this->assertEquals('select * from "users" where "id" = ? union select * from "users" where "id" = ? union select * from "users" where "id" = ?', $builder->toSql());
        $this->assertEquals([0 => 1, 1 => 2, 2 => 3], $builder->getBindings());
    }

    public function testMultipleUnionAlls()
    {
        $builder = $this->getBuilder();
        $builder->select('*')->from('users')->where('id', '=', 1);
        $builder->unionAll($this->getBuilder()->select('*')->from('users')->where('id', '=', 2));
        $builder->unionAll($this->getBuilder()->select('*')->from('users')->where('id', '=', 3));
        $this->assertEquals('select * from "users" where "id" = ? union all select * from "users" where "id" = ? union all select * from "users" where "id" = ?', $builder->toSql());
        $this->assertEquals([0 => 1, 1 => 2, 2 => 3], $builder->getBindings());
    }

    public function testUnionOrderBys()
    {
        $builder = $this->getBuilder();
        $builder->select('*')->from('users')->where('id', '=', 1);
        $builder->union($this->getBuilder()->select('*')->from('users')->where('id', '=', 2));
        $builder->orderBy('id', 'desc');
        $this->assertEquals('select * from "users" where "id" = ? union select * from "users" where "id" = ? order by "id" desc', $builder->toSql());
        $this->assertEquals([0 => 1, 1 => 2], $builder->getBindings());
    }

    public function testUnionLimitsAndOffsets()
    {
        $builder = $this->getBuilder();
        $builder->select('*')->from('users');
        $builder->union($this->getBuilder()->select('*')->from('dogs'));
        $builder->skip(5)->take(10);
        $this->assertEquals('select * from "users" union select * from "dogs" limit 10 offset 5', $builder->toSql());
    }

    public function testUnionWithJoin()
    {
        $builder = $this->getBuilder();
        $builder->select('*')->from('users');
        $builder->union($this->getBuilder()->select('*')->from('dogs')->join('breeds', function ($join) {
            $join->on('dogs.breed_id', '=', 'breeds.id')
                ->where('breeds.is_native', '=', 1);
        }));
        $this->assertEquals('select * from "users" union select * from "dogs" inner join "breeds" on "dogs"."breed_id" = "breeds"."id" and "breeds"."is_native" = ?', $builder->toSql());
        $this->assertEquals([0 => 1], $builder->getBindings());
    }

    public function testMySqlUnionOrderBys()
    {
        $builder = $this->getMySqlBuilder();
        $builder->select('*')->from('users')->where('id', '=', 1);
        $builder->union($this->getMySqlBuilder()->select('*')->from('users')->where('id', '=', 2));
        $builder->orderBy('id', 'desc');
        $this->assertEquals('(select * from `users` where `id` = ?) union (select * from `users` where `id` = ?) order by `id` desc', $builder->toSql());
        $this->assertEquals([0 => 1, 1 => 2], $builder->getBindings());
    }

    public function testMySqlUnionLimitsAndOffsets()
    {
        $builder = $this->getMySqlBuilder();
        $builder->select('*')->from('users');
        $builder->union($this->getMySqlBuilder()->select('*')->from('dogs'));
        $builder->skip(5)->take(10);
        $this->assertEquals('(select * from `users`) union (select * from `dogs`) limit 10 offset 5', $builder->toSql());
    }

    public function testUnionAggregate()
    {
        $expected = 'select count(*) as aggregate from ((select * from `posts`) union (select * from `videos`)) as `temp_table`';
        $builder = $this->getMySqlBuilder();
        $builder->getConnection()->shouldReceive('select')->once()->with($expected, [], true);
        $builder->getProcessor()->shouldReceive('processSelect')->once();
        $builder->from('posts')->union($this->getMySqlBuilder()->from('videos'))->count();

        $expected = 'select count(*) as aggregate from ((select `id` from `posts`) union (select `id` from `videos`)) as `temp_table`';
        $builder = $this->getMySqlBuilder();
        $builder->getConnection()->shouldReceive('select')->once()->with($expected, [], true);
        $builder->getProcessor()->shouldReceive('processSelect')->once();
        $builder->from('posts')->select('id')->union($this->getMySqlBuilder()->from('videos')->select('id'))->count();

        $expected = 'select count(*) as aggregate from (select * from "posts" union select * from "videos") as "temp_table"';
        $builder = $this->getPostgresBuilder();
        $builder->getConnection()->shouldReceive('select')->once()->with($expected, [], true);
        $builder->getProcessor()->shouldReceive('processSelect')->once();
        $builder->from('posts')->union($this->getPostgresBuilder()->from('videos'))->count();

        $expected = 'select count(*) as aggregate from (select * from (select * from "posts") union select * from (select * from "videos")) as "temp_table"';
        $builder = $this->getSQLiteBuilder();
        $builder->getConnection()->shouldReceive('select')->once()->with($expected, [], true);
        $builder->getProcessor()->shouldReceive('processSelect')->once();
        $builder->from('posts')->union($this->getSQLiteBuilder()->from('videos'))->count();

        $expected = 'select count(*) as aggregate from (select * from [posts] union select * from [videos]) as [temp_table]';
        $builder = $this->getSqlServerBuilder();
        $builder->getConnection()->shouldReceive('select')->once()->with($expected, [], true);
        $builder->getProcessor()->shouldReceive('processSelect')->once();
        $builder->from('posts')->union($this->getSqlServerBuilder()->from('videos'))->count();
    }

    public function testSubSelectWhereIns()
    {
        $builder = $this->getBuilder();
        $builder->select('*')->from('users')->whereIn('id', function ($q) {
            $q->select('id')->from('users')->where('age', '>', 25)->take(3);
        });
        $this->assertEquals('select * from "users" where "id" in (select "id" from "users" where "age" > ? limit 3)', $builder->toSql());
        $this->assertEquals([25], $builder->getBindings());

        $builder = $this->getBuilder();
        $builder->select('*')->from('users')->whereNotIn('id', function ($q) {
            $q->select('id')->from('users')->where('age', '>', 25)->take(3);
        });
        $this->assertEquals('select * from "users" where "id" not in (select "id" from "users" where "age" > ? limit 3)', $builder->toSql());
        $this->assertEquals([25], $builder->getBindings());
    }

    public function testBasicWhereNulls()
    {
        $builder = $this->getBuilder();
        $builder->select('*')->from('users')->whereNull('id');
        $this->assertEquals('select * from "users" where "id" is null', $builder->toSql());
        $this->assertEquals([], $builder->getBindings());

        $builder = $this->getBuilder();
        $builder->select('*')->from('users')->where('id', '=', 1)->orWhereNull('id');
        $this->assertEquals('select * from "users" where "id" = ? or "id" is null', $builder->toSql());
        $this->assertEquals([0 => 1], $builder->getBindings());
    }

    public function testBasicWhereNotNulls()
    {
        $builder = $this->getBuilder();
        $builder->select('*')->from('users')->whereNotNull('id');
        $this->assertEquals('select * from "users" where "id" is not null', $builder->toSql());
        $this->assertEquals([], $builder->getBindings());

        $builder = $this->getBuilder();
        $builder->select('*')->from('users')->where('id', '>', 1)->orWhereNotNull('id');
        $this->assertEquals('select * from "users" where "id" > ? or "id" is not null', $builder->toSql());
        $this->assertEquals([0 => 1], $builder->getBindings());
    }

    public function testGroupBys()
    {
        $builder = $this->getBuilder();
        $builder->select('*')->from('users')->groupBy('email');
        $this->assertEquals('select * from "users" group by "email"', $builder->toSql());

        $builder = $this->getBuilder();
        $builder->select('*')->from('users')->groupBy('id', 'email');
        $this->assertEquals('select * from "users" group by "id", "email"', $builder->toSql());

        $builder = $this->getBuilder();
        $builder->select('*')->from('users')->groupBy(['id', 'email']);
        $this->assertEquals('select * from "users" group by "id", "email"', $builder->toSql());

        $builder = $this->getBuilder();
        $builder->select('*')->from('users')->groupBy(new Raw('DATE(created_at)'));
        $this->assertEquals('select * from "users" group by DATE(created_at)', $builder->toSql());
    }

    public function testOrderBys()
    {
        $builder = $this->getBuilder();
        $builder->select('*')->from('users')->orderBy('email')->orderBy('age', 'desc');
        $this->assertEquals('select * from "users" order by "email" asc, "age" desc', $builder->toSql());

        $builder->orders = null;
        $this->assertEquals('select * from "users"', $builder->toSql());

        $builder->orders = [];
        $this->assertEquals('select * from "users"', $builder->toSql());

        $builder = $this->getBuilder();
        $builder->select('*')->from('users')->orderBy('email')->orderByRaw('"age" ? desc', ['foo']);
        $this->assertEquals('select * from "users" order by "email" asc, "age" ? desc', $builder->toSql());
        $this->assertEquals(['foo'], $builder->getBindings());

        $builder = $this->getBuilder();
        $builder->select('*')->from('users')->orderByDesc('name');
        $this->assertEquals('select * from "users" order by "name" desc', $builder->toSql());
    }

    public function testHavings()
    {
        $builder = $this->getBuilder();
        $builder->select('*')->from('users')->having('email', '>', 1);
        $this->assertEquals('select * from "users" having "email" > ?', $builder->toSql());

        $builder = $this->getBuilder();
        $builder->select('*')->from('users')
            ->orHaving('email', '=', 'test@example.com')
            ->orHaving('email', '=', 'test2@example.com');
        $this->assertEquals('select * from "users" having "email" = ? or "email" = ?', $builder->toSql());

        $builder = $this->getBuilder();
        $builder->select('*')->from('users')->groupBy('email')->having('email', '>', 1);
        $this->assertEquals('select * from "users" group by "email" having "email" > ?', $builder->toSql());

        $builder = $this->getBuilder();
        $builder->select('email as foo_email')->from('users')->having('foo_email', '>', 1);
        $this->assertEquals('select "email" as "foo_email" from "users" having "foo_email" > ?', $builder->toSql());

        $builder = $this->getBuilder();
        $builder->select(['category', new Raw('count(*) as "total"')])->from('item')->where('department', '=', 'popular')->groupBy('category')->having('total', '>', new Raw('3'));
        $this->assertEquals('select "category", count(*) as "total" from "item" where "department" = ? group by "category" having "total" > 3', $builder->toSql());

        $builder = $this->getBuilder();
        $builder->select(['category', new Raw('count(*) as "total"')])->from('item')->where('department', '=', 'popular')->groupBy('category')->having('total', '>', 3);
        $this->assertEquals('select "category", count(*) as "total" from "item" where "department" = ? group by "category" having "total" > ?', $builder->toSql());

        $builder = $this->getBuilder();
        $builder->select('*')->from('users')->havingBetween('last_login_date', ['2018-11-16', '2018-12-16']);
        $this->assertEquals('select * from "users" having "last_login_date" between ? and ?', $builder->toSql());
    }

    public function testHavingShortcut()
    {
        $builder = $this->getBuilder();
        $builder->select('*')->from('users')->having('email', 1)->orHaving('email', 2);
        $this->assertEquals('select * from "users" having "email" = ? or "email" = ?', $builder->toSql());
    }

    public function testHavingFollowedBySelectGet()
    {
        $builder = $this->getBuilder();
        $query = 'select "category", count(*) as "total" from "item" where "department" = ? group by "category" having "total" > ?';
        $builder->getConnection()->shouldReceive('select')->once()->with($query, ['popular', 3], true)->andReturn([['category' => 'rock', 'total' => 5]]);
        $builder->getProcessor()->shouldReceive('processSelect')->andReturnUsing(function ($builder, $results) {
            return $results;
        });
        $builder->from('item');
        $result = $builder->select(['category', new Raw('count(*) as "total"')])->where('department', '=', 'popular')->groupBy('category')->having('total', '>', 3)->get();
        $this->assertEquals([['category' => 'rock', 'total' => 5]], $result->all());

        // Using \Raw value
        $builder = $this->getBuilder();
        $query = 'select "category", count(*) as "total" from "item" where "department" = ? group by "category" having "total" > 3';
        $builder->getConnection()->shouldReceive('select')->once()->with($query, ['popular'], true)->andReturn([['category' => 'rock', 'total' => 5]]);
        $builder->getProcessor()->shouldReceive('processSelect')->andReturnUsing(function ($builder, $results) {
            return $results;
        });
        $builder->from('item');
        $result = $builder->select(['category', new Raw('count(*) as "total"')])->where('department', '=', 'popular')->groupBy('category')->having('total', '>', new Raw('3'))->get();
        $this->assertEquals([['category' => 'rock', 'total' => 5]], $result->all());
    }

    public function testRawHavings()
    {
        $builder = $this->getBuilder();
        $builder->select('*')->from('users')->havingRaw('user_foo < user_bar');
        $this->assertEquals('select * from "users" having user_foo < user_bar', $builder->toSql());

        $builder = $this->getBuilder();
        $builder->select('*')->from('users')->having('baz', '=', 1)->orHavingRaw('user_foo < user_bar');
        $this->assertEquals('select * from "users" having "baz" = ? or user_foo < user_bar', $builder->toSql());

        $builder = $this->getBuilder();
        $builder->select('*')->from('users')->havingBetween('last_login_date', ['2018-11-16', '2018-12-16'])->orHavingRaw('user_foo < user_bar');
        $this->assertEquals('select * from "users" having "last_login_date" between ? and ? or user_foo < user_bar', $builder->toSql());
    }

    public function testLimitsAndOffsets()
    {
        $builder = $this->getBuilder();
        $builder->select('*')->from('users')->offset(5)->limit(10);
        $this->assertEquals('select * from "users" limit 10 offset 5', $builder->toSql());

        $builder = $this->getBuilder();
        $builder->select('*')->from('users')->skip(5)->take(10);
        $this->assertEquals('select * from "users" limit 10 offset 5', $builder->toSql());

        $builder = $this->getBuilder();
        $builder->select('*')->from('users')->skip(0)->take(0);
        $this->assertEquals('select * from "users" limit 0 offset 0', $builder->toSql());

        $builder = $this->getBuilder();
        $builder->select('*')->from('users')->skip(-5)->take(-10);
        $this->assertEquals('select * from "users" offset 0', $builder->toSql());
    }

    public function testForPage()
    {
        $builder = $this->getBuilder();
        $builder->select('*')->from('users')->forPage(2, 15);
        $this->assertEquals('select * from "users" limit 15 offset 15', $builder->toSql());

        $builder = $this->getBuilder();
        $builder->select('*')->from('users')->forPage(0, 15);
        $this->assertEquals('select * from "users" limit 15 offset 0', $builder->toSql());

        $builder = $this->getBuilder();
        $builder->select('*')->from('users')->forPage(-2, 15);
        $this->assertEquals('select * from "users" limit 15 offset 0', $builder->toSql());

        $builder = $this->getBuilder();
        $builder->select('*')->from('users')->forPage(2, 0);
        $this->assertEquals('select * from "users" limit 0 offset 0', $builder->toSql());

        $builder = $this->getBuilder();
        $builder->select('*')->from('users')->forPage(0, 0);
        $this->assertEquals('select * from "users" limit 0 offset 0', $builder->toSql());

        $builder = $this->getBuilder();
        $builder->select('*')->from('users')->forPage(-2, 0);
        $this->assertEquals('select * from "users" limit 0 offset 0', $builder->toSql());
    }

    public function testGetCountForPaginationWithBindings()
    {
        $builder = $this->getBuilder();
        $builder->from('users')->selectSub(function ($q) {
            $q->select('body')->from('posts')->where('id', 4);
        }, 'post');

        $builder->getConnection()->shouldReceive('select')->once()->with('select count(*) as aggregate from "users"', [], true)->andReturn([['aggregate' => 1]]);
        $builder->getProcessor()->shouldReceive('processSelect')->once()->andReturnUsing(function ($builder, $results) {
            return $results;
        });

        $count = $builder->getCountForPagination();
        $this->assertEquals(1, $count);
        $this->assertEquals([4], $builder->getBindings());
    }

    public function testGetCountForPaginationWithColumnAliases()
    {
        $builder = $this->getBuilder();
        $columns = ['body as post_body', 'teaser', 'posts.created as published'];
        $builder->from('posts')->select($columns);

        $builder->getConnection()->shouldReceive('select')->once()->with('select count("body", "teaser", "posts"."created") as aggregate from "posts"', [], true)->andReturn([['aggregate' => 1]]);
        $builder->getProcessor()->shouldReceive('processSelect')->once()->andReturnUsing(function ($builder, $results) {
            return $results;
        });

        $count = $builder->getCountForPagination($columns);
        $this->assertEquals(1, $count);
    }

    public function testGetCountForPaginationWithUnion()
    {
        $builder = $this->getBuilder();
        $builder->from('posts')->select('id')->union($this->getBuilder()->from('videos')->select('id'));

        $builder->getConnection()->shouldReceive('select')->once()->with('select count(*) as aggregate from (select "id" from "posts" union select "id" from "videos") as "temp_table"', [], true)->andReturn([['aggregate' => 1]]);
        $builder->getProcessor()->shouldReceive('processSelect')->once()->andReturnUsing(function ($builder, $results) {
            return $results;
        });

        $count = $builder->getCountForPagination();
        $this->assertEquals(1, $count);
    }

    public function testWhereShortcut()
    {
        $builder = $this->getBuilder();
        $builder->select('*')->from('users')->where('id', 1)->orWhere('name', 'foo');
        $this->assertEquals('select * from "users" where "id" = ? or "name" = ?', $builder->toSql());
        $this->assertEquals([0 => 1, 1 => 'foo'], $builder->getBindings());
    }

    public function testWhereWithArrayConditions()
    {
        $builder = $this->getBuilder();
        $builder->select('*')->from('users')->where([['foo', 1], ['bar', 2]]);
        $this->assertEquals('select * from "users" where ("foo" = ? and "bar" = ?)', $builder->toSql());
        $this->assertEquals([0 => 1, 1 => 2], $builder->getBindings());

        $builder = $this->getBuilder();
        $builder->select('*')->from('users')->where(['foo' => 1, 'bar' => 2]);
        $this->assertEquals('select * from "users" where ("foo" = ? and "bar" = ?)', $builder->toSql());
        $this->assertEquals([0 => 1, 1 => 2], $builder->getBindings());

        $builder = $this->getBuilder();
        $builder->select('*')->from('users')->where([['foo', 1], ['bar', '<', 2]]);
        $this->assertEquals('select * from "users" where ("foo" = ? and "bar" < ?)', $builder->toSql());
        $this->assertEquals([0 => 1, 1 => 2], $builder->getBindings());
    }

    public function testNestedWheres()
    {
        $builder = $this->getBuilder();
        $builder->select('*')->from('users')->where('email', '=', 'foo')->orWhere(function ($q) {
            $q->where('name', '=', 'bar')->where('age', '=', 25);
        });
        $this->assertEquals('select * from "users" where "email" = ? or ("name" = ? and "age" = ?)', $builder->toSql());
        $this->assertEquals([0 => 'foo', 1 => 'bar', 2 => 25], $builder->getBindings());
    }

    public function testNestedWhereBindings()
    {
        $builder = $this->getBuilder();
        $builder->where('email', '=', 'foo')->where(function ($q) {
            $q->selectRaw('?', ['ignore'])->where('name', '=', 'bar');
        });
        $this->assertEquals([0 => 'foo', 1 => 'bar'], $builder->getBindings());
    }

    public function testFullSubSelects()
    {
        $builder = $this->getBuilder();
        $builder->select('*')->from('users')->where('email', '=', 'foo')->orWhere('id', '=', function ($q) {
            $q->select(new Raw('max(id)'))->from('users')->where('email', '=', 'bar');
        });

        $this->assertEquals('select * from "users" where "email" = ? or "id" = (select max(id) from "users" where "email" = ?)', $builder->toSql());
        $this->assertEquals([0 => 'foo', 1 => 'bar'], $builder->getBindings());
    }

    public function testWhereExists()
    {
        $builder = $this->getBuilder();
        $builder->select('*')->from('orders')->whereExists(function ($q) {
            $q->select('*')->from('products')->where('products.id', '=', new Raw('"orders"."id"'));
        });
        $this->assertEquals('select * from "orders" where exists (select * from "products" where "products"."id" = "orders"."id")', $builder->toSql());

        $builder = $this->getBuilder();
        $builder->select('*')->from('orders')->whereNotExists(function ($q) {
            $q->select('*')->from('products')->where('products.id', '=', new Raw('"orders"."id"'));
        });
        $this->assertEquals('select * from "orders" where not exists (select * from "products" where "products"."id" = "orders"."id")', $builder->toSql());

        $builder = $this->getBuilder();
        $builder->select('*')->from('orders')->where('id', '=', 1)->orWhereExists(function ($q) {
            $q->select('*')->from('products')->where('products.id', '=', new Raw('"orders"."id"'));
        });
        $this->assertEquals('select * from "orders" where "id" = ? or exists (select * from "products" where "products"."id" = "orders"."id")', $builder->toSql());

        $builder = $this->getBuilder();
        $builder->select('*')->from('orders')->where('id', '=', 1)->orWhereNotExists(function ($q) {
            $q->select('*')->from('products')->where('products.id', '=', new Raw('"orders"."id"'));
        });
        $this->assertEquals('select * from "orders" where "id" = ? or not exists (select * from "products" where "products"."id" = "orders"."id")', $builder->toSql());
    }

    public function testBasicJoins()
    {
        $builder = $this->getBuilder();
        $builder->select('*')->from('users')->join('contacts', 'users.id', 'contacts.id');
        $this->assertEquals('select * from "users" inner join "contacts" on "users"."id" = "contacts"."id"', $builder->toSql());

        $builder = $this->getBuilder();
        $builder->select('*')->from('users')->join('contacts', 'users.id', '=', 'contacts.id')->leftJoin('photos', 'users.id', '=', 'photos.id');
        $this->assertEquals('select * from "users" inner join "contacts" on "users"."id" = "contacts"."id" left join "photos" on "users"."id" = "photos"."id"', $builder->toSql());

        $builder = $this->getBuilder();
        $builder->select('*')->from('users')->leftJoinWhere('photos', 'users.id', '=', 'bar')->joinWhere('photos', 'users.id', '=', 'foo');
        $this->assertEquals('select * from "users" left join "photos" on "users"."id" = ? inner join "photos" on "users"."id" = ?', $builder->toSql());
        $this->assertEquals(['bar', 'foo'], $builder->getBindings());
    }

    public function testCrossJoins()
    {
        $builder = $this->getBuilder();
        $builder->select('*')->from('sizes')->crossJoin('colors');
        $this->assertEquals('select * from "sizes" cross join "colors"', $builder->toSql());

        $builder = $this->getBuilder();
        $builder->select('*')->from('tableB')->join('tableA', 'tableA.column1', '=', 'tableB.column2', 'cross');
        $this->assertEquals('select * from "tableB" cross join "tableA" on "tableA"."column1" = "tableB"."column2"', $builder->toSql());

        $builder = $this->getBuilder();
        $builder->select('*')->from('tableB')->crossJoin('tableA', 'tableA.column1', '=', 'tableB.column2');
        $this->assertEquals('select * from "tableB" cross join "tableA" on "tableA"."column1" = "tableB"."column2"', $builder->toSql());
    }

    public function testComplexJoin()
    {
        $builder = $this->getBuilder();
        $builder->select('*')->from('users')->join('contacts', function ($j) {
            $j->on('users.id', '=', 'contacts.id')->orOn('users.name', '=', 'contacts.name');
        });
        $this->assertEquals('select * from "users" inner join "contacts" on "users"."id" = "contacts"."id" or "users"."name" = "contacts"."name"', $builder->toSql());

        $builder = $this->getBuilder();
        $builder->select('*')->from('users')->join('contacts', function ($j) {
            $j->where('users.id', '=', 'foo')->orWhere('users.name', '=', 'bar');
        });
        $this->assertEquals('select * from "users" inner join "contacts" on "users"."id" = ? or "users"."name" = ?', $builder->toSql());
        $this->assertEquals(['foo', 'bar'], $builder->getBindings());

        // Run the assertions again
        $this->assertEquals('select * from "users" inner join "contacts" on "users"."id" = ? or "users"."name" = ?', $builder->toSql());
        $this->assertEquals(['foo', 'bar'], $builder->getBindings());
    }

    public function testJoinWhereNull()
    {
        $builder = $this->getBuilder();
        $builder->select('*')->from('users')->join('contacts', function ($j) {
            $j->on('users.id', '=', 'contacts.id')->whereNull('contacts.deleted_at');
        });
        $this->assertEquals('select * from "users" inner join "contacts" on "users"."id" = "contacts"."id" and "contacts"."deleted_at" is null', $builder->toSql());

        $builder = $this->getBuilder();
        $builder->select('*')->from('users')->join('contacts', function ($j) {
            $j->on('users.id', '=', 'contacts.id')->orWhereNull('contacts.deleted_at');
        });
        $this->assertEquals('select * from "users" inner join "contacts" on "users"."id" = "contacts"."id" or "contacts"."deleted_at" is null', $builder->toSql());
    }

    public function testJoinWhereNotNull()
    {
        $builder = $this->getBuilder();
        $builder->select('*')->from('users')->join('contacts', function ($j) {
            $j->on('users.id', '=', 'contacts.id')->whereNotNull('contacts.deleted_at');
        });
        $this->assertEquals('select * from "users" inner join "contacts" on "users"."id" = "contacts"."id" and "contacts"."deleted_at" is not null', $builder->toSql());

        $builder = $this->getBuilder();
        $builder->select('*')->from('users')->join('contacts', function ($j) {
            $j->on('users.id', '=', 'contacts.id')->orWhereNotNull('contacts.deleted_at');
        });
        $this->assertEquals('select * from "users" inner join "contacts" on "users"."id" = "contacts"."id" or "contacts"."deleted_at" is not null', $builder->toSql());
    }

    public function testJoinWhereIn()
    {
        $builder = $this->getBuilder();
        $builder->select('*')->from('users')->join('contacts', function ($j) {
            $j->on('users.id', '=', 'contacts.id')->whereIn('contacts.name', [48, 'baz', null]);
        });
        $this->assertEquals('select * from "users" inner join "contacts" on "users"."id" = "contacts"."id" and "contacts"."name" in (?, ?, ?)', $builder->toSql());
        $this->assertEquals([48, 'baz', null], $builder->getBindings());

        $builder = $this->getBuilder();
        $builder->select('*')->from('users')->join('contacts', function ($j) {
            $j->on('users.id', '=', 'contacts.id')->orWhereIn('contacts.name', [48, 'baz', null]);
        });
        $this->assertEquals('select * from "users" inner join "contacts" on "users"."id" = "contacts"."id" or "contacts"."name" in (?, ?, ?)', $builder->toSql());
        $this->assertEquals([48, 'baz', null], $builder->getBindings());
    }

    public function testJoinWhereInSubquery()
    {
        $builder = $this->getBuilder();
        $builder->select('*')->from('users')->join('contacts', function ($j) {
            $q = $this->getBuilder();
            $q->select('name')->from('contacts')->where('name', 'baz');
            $j->on('users.id', '=', 'contacts.id')->whereIn('contacts.name', $q);
        });
        $this->assertEquals('select * from "users" inner join "contacts" on "users"."id" = "contacts"."id" and "contacts"."name" in (select "name" from "contacts" where "name" = ?)', $builder->toSql());
        $this->assertEquals(['baz'], $builder->getBindings());

        $builder = $this->getBuilder();
        $builder->select('*')->from('users')->join('contacts', function ($j) {
            $q = $this->getBuilder();
            $q->select('name')->from('contacts')->where('name', 'baz');
            $j->on('users.id', '=', 'contacts.id')->orWhereIn('contacts.name', $q);
        });
        $this->assertEquals('select * from "users" inner join "contacts" on "users"."id" = "contacts"."id" or "contacts"."name" in (select "name" from "contacts" where "name" = ?)', $builder->toSql());
        $this->assertEquals(['baz'], $builder->getBindings());
    }

    public function testJoinWhereNotIn()
    {
        $builder = $this->getBuilder();
        $builder->select('*')->from('users')->join('contacts', function ($j) {
            $j->on('users.id', '=', 'contacts.id')->whereNotIn('contacts.name', [48, 'baz', null]);
        });
        $this->assertEquals('select * from "users" inner join "contacts" on "users"."id" = "contacts"."id" and "contacts"."name" not in (?, ?, ?)', $builder->toSql());
        $this->assertEquals([48, 'baz', null], $builder->getBindings());

        $builder = $this->getBuilder();
        $builder->select('*')->from('users')->join('contacts', function ($j) {
            $j->on('users.id', '=', 'contacts.id')->orWhereNotIn('contacts.name', [48, 'baz', null]);
        });
        $this->assertEquals('select * from "users" inner join "contacts" on "users"."id" = "contacts"."id" or "contacts"."name" not in (?, ?, ?)', $builder->toSql());
        $this->assertEquals([48, 'baz', null], $builder->getBindings());
    }

    public function testJoinsWithNestedConditions()
    {
        $builder = $this->getBuilder();
        $builder->select('*')->from('users')->leftJoin('contacts', function ($j) {
            $j->on('users.id', '=', 'contacts.id')->where(function ($j) {
                $j->where('contacts.country', '=', 'US')->orWhere('contacts.is_partner', '=', 1);
            });
        });
        $this->assertEquals('select * from "users" left join "contacts" on "users"."id" = "contacts"."id" and ("contacts"."country" = ? or "contacts"."is_partner" = ?)', $builder->toSql());
        $this->assertEquals(['US', 1], $builder->getBindings());

        $builder = $this->getBuilder();
        $builder->select('*')->from('users')->leftJoin('contacts', function ($j) {
            $j->on('users.id', '=', 'contacts.id')->where('contacts.is_active', '=', 1)->orOn(function ($j) {
                $j->orWhere(function ($j) {
                    $j->where('contacts.country', '=', 'UK')->orOn('contacts.type', '=', 'users.type');
                })->where(function ($j) {
                    $j->where('contacts.country', '=', 'US')->orWhereNull('contacts.is_partner');
                });
            });
        });
        $this->assertEquals('select * from "users" left join "contacts" on "users"."id" = "contacts"."id" and "contacts"."is_active" = ? or (("contacts"."country" = ? or "contacts"."type" = "users"."type") and ("contacts"."country" = ? or "contacts"."is_partner" is null))', $builder->toSql());
        $this->assertEquals([1, 'UK', 'US'], $builder->getBindings());
    }

    public function testJoinsWithAdvancedConditions()
    {
        $builder = $this->getBuilder();
        $builder->select('*')->from('users')->leftJoin('contacts', function ($j) {
            $j->on('users.id', 'contacts.id')->where(function ($j) {
                $j->whereRole('admin')
                    ->orWhereNull('contacts.disabled')
                    ->orWhereRaw('year(contacts.created_at) = 2016');
            });
        });
        $this->assertEquals('select * from "users" left join "contacts" on "users"."id" = "contacts"."id" and ("role" = ? or "contacts"."disabled" is null or year(contacts.created_at) = 2016)', $builder->toSql());
        $this->assertEquals(['admin'], $builder->getBindings());
    }

    public function testJoinsWithSubqueryCondition()
    {
        $builder = $this->getBuilder();
        $builder->select('*')->from('users')->leftJoin('contacts', function ($j) {
            $j->on('users.id', 'contacts.id')->whereIn('contact_type_id', function ($q) {
                $q->select('id')->from('contact_types')
                    ->where('category_id', '1')
                    ->whereNull('deleted_at');
            });
        });
        $this->assertEquals('select * from "users" left join "contacts" on "users"."id" = "contacts"."id" and "contact_type_id" in (select "id" from "contact_types" where "category_id" = ? and "deleted_at" is null)', $builder->toSql());
        $this->assertEquals(['1'], $builder->getBindings());

        $builder = $this->getBuilder();
        $builder->select('*')->from('users')->leftJoin('contacts', function ($j) {
            $j->on('users.id', 'contacts.id')->whereExists(function ($q) {
                $q->selectRaw('1')->from('contact_types')
                    ->whereRaw('contact_types.id = contacts.contact_type_id')
                    ->where('category_id', '1')
                    ->whereNull('deleted_at');
            });
        });
        $this->assertEquals('select * from "users" left join "contacts" on "users"."id" = "contacts"."id" and exists (select 1 from "contact_types" where contact_types.id = contacts.contact_type_id and "category_id" = ? and "deleted_at" is null)', $builder->toSql());
        $this->assertEquals(['1'], $builder->getBindings());
    }

    public function testJoinsWithAdvancedSubqueryCondition()
    {
        $builder = $this->getBuilder();
        $builder->select('*')->from('users')->leftJoin('contacts', function ($j) {
            $j->on('users.id', 'contacts.id')->whereExists(function ($q) {
                $q->selectRaw('1')->from('contact_types')
                    ->whereRaw('contact_types.id = contacts.contact_type_id')
                    ->where('category_id', '1')
                    ->whereNull('deleted_at')
                    ->whereIn('level_id', function ($q) {
                        $q->select('id')->from('levels')
                            ->where('is_active', true);
                    });
            });
        });
        $this->assertEquals('select * from "users" left join "contacts" on "users"."id" = "contacts"."id" and exists (select 1 from "contact_types" where contact_types.id = contacts.contact_type_id and "category_id" = ? and "deleted_at" is null and "level_id" in (select "id" from "levels" where "is_active" = ?))', $builder->toSql());
        $this->assertEquals(['1', true], $builder->getBindings());
    }

    public function testJoinsWithNestedJoins()
    {
        $builder = $this->getBuilder();
        $builder->select('users.id', 'contacts.id', 'contact_types.id')->from('users')->leftJoin('contacts', function ($j) {
            $j->on('users.id', 'contacts.id')->join('contact_types', 'contacts.contact_type_id', '=', 'contact_types.id');
        });
        $this->assertEquals('select "users"."id", "contacts"."id", "contact_types"."id" from "users" left join ("contacts" inner join "contact_types" on "contacts"."contact_type_id" = "contact_types"."id") on "users"."id" = "contacts"."id"', $builder->toSql());
    }

    public function testJoinsWithMultipleNestedJoins()
    {
        $builder = $this->getBuilder();
        $builder->select('users.id', 'contacts.id', 'contact_types.id', 'countrys.id', 'planets.id')->from('users')->leftJoin('contacts', function ($j) {
            $j->on('users.id', 'contacts.id')
                ->join('contact_types', 'contacts.contact_type_id', '=', 'contact_types.id')
                ->leftJoin('countrys', function ($q) {
                    $q->on('contacts.country', '=', 'countrys.country')
                        ->join('planets', function ($q) {
                            $q->on('countrys.planet_id', '=', 'planet.id')
                                ->where('planet.is_settled', '=', 1)
                                ->where('planet.population', '>=', 10000);
                        });
                });
        });
        $this->assertEquals('select "users"."id", "contacts"."id", "contact_types"."id", "countrys"."id", "planets"."id" from "users" left join ("contacts" inner join "contact_types" on "contacts"."contact_type_id" = "contact_types"."id" left join ("countrys" inner join "planets" on "countrys"."planet_id" = "planet"."id" and "planet"."is_settled" = ? and "planet"."population" >= ?) on "contacts"."country" = "countrys"."country") on "users"."id" = "contacts"."id"', $builder->toSql());
        $this->assertEquals(['1', 10000], $builder->getBindings());
    }

    public function testJoinsWithNestedJoinWithAdvancedSubqueryCondition()
    {
        $builder = $this->getBuilder();
        $builder->select('users.id', 'contacts.id', 'contact_types.id')->from('users')->leftJoin('contacts', function ($j) {
            $j->on('users.id', 'contacts.id')
                ->join('contact_types', 'contacts.contact_type_id', '=', 'contact_types.id')
                ->whereExists(function ($q) {
                    $q->select('*')->from('countrys')
                        ->whereColumn('contacts.country', '=', 'countrys.country')
                        ->join('planets', function ($q) {
                            $q->on('countrys.planet_id', '=', 'planet.id')
                                ->where('planet.is_settled', '=', 1);
                        })
                        ->where('planet.population', '>=', 10000);
                });
        });
        $this->assertEquals('select "users"."id", "contacts"."id", "contact_types"."id" from "users" left join ("contacts" inner join "contact_types" on "contacts"."contact_type_id" = "contact_types"."id") on "users"."id" = "contacts"."id" and exists (select * from "countrys" inner join "planets" on "countrys"."planet_id" = "planet"."id" and "planet"."is_settled" = ? where "contacts"."country" = "countrys"."country" and "planet"."population" >= ?)', $builder->toSql());
        $this->assertEquals(['1', 10000], $builder->getBindings());
    }

    public function testJoinSub()
    {
        $builder = $this->getBuilder();
        $builder->from('users')->joinSub('select * from "contacts"', 'sub', 'users.id', '=', 'sub.id');
        $this->assertEquals('select * from "users" inner join (select * from "contacts") as "sub" on "users"."id" = "sub"."id"', $builder->toSql());

        $builder = $this->getBuilder();
        $builder->from('users')->joinSub(function ($q) {
            $q->from('contacts');
        }, 'sub', 'users.id', '=', 'sub.id');
        $this->assertEquals('select * from "users" inner join (select * from "contacts") as "sub" on "users"."id" = "sub"."id"', $builder->toSql());

        $builder = $this->getBuilder();
        $eloquentBuilder = new EloquentBuilder($this->getBuilder()->from('contacts'));
        $builder->from('users')->joinSub($eloquentBuilder, 'sub', 'users.id', '=', 'sub.id');
        $this->assertEquals('select * from "users" inner join (select * from "contacts") as "sub" on "users"."id" = "sub"."id"', $builder->toSql());

        $builder = $this->getBuilder();
        $sub1 = $this->getBuilder()->from('contacts')->where('name', 'foo');
        $sub2 = $this->getBuilder()->from('contacts')->where('name', 'bar');
        $builder->from('users')
            ->joinSub($sub1, 'sub1', 'users.id', '=', 1, 'inner', true)
            ->joinSub($sub2, 'sub2', 'users.id', '=', 'sub2.user_id');
        $expected = 'select * from "users" ';
        $expected .= 'inner join (select * from "contacts" where "name" = ?) as "sub1" on "users"."id" = ? ';
        $expected .= 'inner join (select * from "contacts" where "name" = ?) as "sub2" on "users"."id" = "sub2"."user_id"';
        $this->assertEquals($expected, $builder->toSql());
        $this->assertEquals(['foo', 1, 'bar'], $builder->getRawBindings()['join']);
    }

    public function testLeftJoinSub()
    {
        $builder = $this->getBuilder();
        $builder->from('users')->leftJoinSub($this->getBuilder()->from('contacts'), 'sub', 'users.id', '=', 'sub.id');
        $this->assertEquals('select * from "users" left join (select * from "contacts") as "sub" on "users"."id" = "sub"."id"', $builder->toSql());
    }

    public function testRightJoinSub()
    {
        $builder = $this->getBuilder();
        $builder->from('users')->rightJoinSub($this->getBuilder()->from('contacts'), 'sub', 'users.id', '=', 'sub.id');
        $this->assertEquals('select * from "users" right join (select * from "contacts") as "sub" on "users"."id" = "sub"."id"', $builder->toSql());
    }

    public function testRawExpressionsInSelect()
    {
        $builder = $this->getBuilder();
        $builder->select(new Raw('substr(foo, 6)'))->from('users');
        $this->assertEquals('select substr(foo, 6) from "users"', $builder->toSql());
    }

    public function testFindReturnsFirstResultByID()
    {
        $builder = $this->getBuilder();
        $builder->getConnection()->shouldReceive('select')->once()->with('select * from "users" where "id" = ? limit 1', [1], true)->andReturn([['foo' => 'bar']]);
        $builder->getProcessor()->shouldReceive('processSelect')->once()->with($builder, [['foo' => 'bar']])->andReturnUsing(function ($query, $results) {
            return $results;
        });
        $results = $builder->from('users')->find(1);
        $this->assertEquals(['foo' => 'bar'], $results);
    }

    public function testFirstMethodReturnsFirstResult()
    {
        $builder = $this->getBuilder();
        $builder->getConnection()->shouldReceive('select')->once()->with('select * from "users" where "id" = ? limit 1', [1], true)->andReturn([['foo' => 'bar']]);
        $builder->getProcessor()->shouldReceive('processSelect')->once()->with($builder, [['foo' => 'bar']])->andReturnUsing(function ($query, $results) {
            return $results;
        });
        $results = $builder->from('users')->where('id', '=', 1)->first();
        $this->assertEquals(['foo' => 'bar'], $results);
    }

    public function testPluckMethodGetsCollectionOfColumnValues()
    {
        $builder = $this->getBuilder();
        $builder->getConnection()->shouldReceive('select')->once()->andReturn([['foo' => 'bar'], ['foo' => 'baz']]);
        $builder->getProcessor()->shouldReceive('processSelect')->once()->with($builder, [['foo' => 'bar'], ['foo' => 'baz']])->andReturnUsing(function ($query, $results) {
            return $results;
        });
        $results = $builder->from('users')->where('id', '=', 1)->pluck('foo');
        $this->assertEquals(['bar', 'baz'], $results->all());

        $builder = $this->getBuilder();
        $builder->getConnection()->shouldReceive('select')->once()->andReturn([['id' => 1, 'foo' => 'bar'], ['id' => 10, 'foo' => 'baz']]);
        $builder->getProcessor()->shouldReceive('processSelect')->once()->with($builder, [['id' => 1, 'foo' => 'bar'], ['id' => 10, 'foo' => 'baz']])->andReturnUsing(function ($query, $results) {
            return $results;
        });
        $results = $builder->from('users')->where('id', '=', 1)->pluck('foo', 'id');
        $this->assertEquals([1 => 'bar', 10 => 'baz'], $results->all());
    }

    public function testImplode()
    {
        // Test without glue.
        $builder = $this->getBuilder();
        $builder->getConnection()->shouldReceive('select')->once()->andReturn([['foo' => 'bar'], ['foo' => 'baz']]);
        $builder->getProcessor()->shouldReceive('processSelect')->once()->with($builder, [['foo' => 'bar'], ['foo' => 'baz']])->andReturnUsing(function ($query, $results) {
            return $results;
        });
        $results = $builder->from('users')->where('id', '=', 1)->implode('foo');
        $this->assertEquals('barbaz', $results);

        // Test with glue.
        $builder = $this->getBuilder();
        $builder->getConnection()->shouldReceive('select')->once()->andReturn([['foo' => 'bar'], ['foo' => 'baz']]);
        $builder->getProcessor()->shouldReceive('processSelect')->once()->with($builder, [['foo' => 'bar'], ['foo' => 'baz']])->andReturnUsing(function ($query, $results) {
            return $results;
        });
        $results = $builder->from('users')->where('id', '=', 1)->implode('foo', ',');
        $this->assertEquals('bar,baz', $results);
    }

    public function testValueMethodReturnsSingleColumn()
    {
        $builder = $this->getBuilder();
        $builder->getConnection()->shouldReceive('select')->once()->with('select "foo" from "users" where "id" = ? limit 1', [1], true)->andReturn([['foo' => 'bar']]);
        $builder->getProcessor()->shouldReceive('processSelect')->once()->with($builder, [['foo' => 'bar']])->andReturn([['foo' => 'bar']]);
        $results = $builder->from('users')->where('id', '=', 1)->value('foo');
        $this->assertEquals('bar', $results);
    }

    public function testAggregateFunctions()
    {
        $builder = $this->getBuilder();
        $builder->getConnection()->shouldReceive('select')->once()->with('select count(*) as aggregate from "users"', [], true)->andReturn([['aggregate' => 1]]);
        $builder->getProcessor()->shouldReceive('processSelect')->once()->andReturnUsing(function ($builder, $results) {
            return $results;
        });
        $results = $builder->from('users')->count();
        $this->assertEquals(1, $results);

        $builder = $this->getBuilder();
        $builder->getConnection()->shouldReceive('select')->once()->with('select exists(select * from "users") as "exists"', [], true)->andReturn([['exists' => 1]]);
        $results = $builder->from('users')->exists();
        $this->assertTrue($results);

        $builder = $this->getBuilder();
        $builder->getConnection()->shouldReceive('select')->once()->with('select exists(select * from "users") as "exists"', [], true)->andReturn([['exists' => 0]]);
        $results = $builder->from('users')->doesntExist();
        $this->assertTrue($results);

        $builder = $this->getBuilder();
        $builder->getConnection()->shouldReceive('select')->once()->with('select max("id") as aggregate from "users"', [], true)->andReturn([['aggregate' => 1]]);
        $builder->getProcessor()->shouldReceive('processSelect')->once()->andReturnUsing(function ($builder, $results) {
            return $results;
        });
        $results = $builder->from('users')->max('id');
        $this->assertEquals(1, $results);

        $builder = $this->getBuilder();
        $builder->getConnection()->shouldReceive('select')->once()->with('select min("id") as aggregate from "users"', [], true)->andReturn([['aggregate' => 1]]);
        $builder->getProcessor()->shouldReceive('processSelect')->once()->andReturnUsing(function ($builder, $results) {
            return $results;
        });
        $results = $builder->from('users')->min('id');
        $this->assertEquals(1, $results);

        $builder = $this->getBuilder();
        $builder->getConnection()->shouldReceive('select')->once()->with('select sum("id") as aggregate from "users"', [], true)->andReturn([['aggregate' => 1]]);
        $builder->getProcessor()->shouldReceive('processSelect')->once()->andReturnUsing(function ($builder, $results) {
            return $results;
        });
        $results = $builder->from('users')->sum('id');
        $this->assertEquals(1, $results);
    }

    public function testSqlServerExists()
    {
        $builder = $this->getSqlServerBuilder();
        $builder->getConnection()->shouldReceive('select')->once()->with('select top 1 1 [exists] from [users]', [], true)->andReturn([['exists' => 1]]);
        $results = $builder->from('users')->exists();
        $this->assertTrue($results);
    }

    public function testAggregateResetFollowedByGet()
    {
        $builder = $this->getBuilder();
        $builder->getConnection()->shouldReceive('select')->once()->with('select count(*) as aggregate from "users"', [], true)->andReturn([['aggregate' => 1]]);
        $builder->getConnection()->shouldReceive('select')->once()->with('select sum("id") as aggregate from "users"', [], true)->andReturn([['aggregate' => 2]]);
        $builder->getConnection()->shouldReceive('select')->once()->with('select "column1", "column2" from "users"', [], true)->andReturn([['column1' => 'foo', 'column2' => 'bar']]);
        $builder->getProcessor()->shouldReceive('processSelect')->andReturnUsing(function ($builder, $results) {
            return $results;
        });
        $builder->from('users')->select('column1', 'column2');
        $count = $builder->count();
        $this->assertEquals(1, $count);
        $sum = $builder->sum('id');
        $this->assertEquals(2, $sum);
        $result = $builder->get();
        $this->assertEquals([['column1' => 'foo', 'column2' => 'bar']], $result->all());
    }

    public function testAggregateResetFollowedBySelectGet()
    {
        $builder = $this->getBuilder();
        $builder->getConnection()->shouldReceive('select')->once()->with('select count("column1") as aggregate from "users"', [], true)->andReturn([['aggregate' => 1]]);
        $builder->getConnection()->shouldReceive('select')->once()->with('select "column2", "column3" from "users"', [], true)->andReturn([['column2' => 'foo', 'column3' => 'bar']]);
        $builder->getProcessor()->shouldReceive('processSelect')->andReturnUsing(function ($builder, $results) {
            return $results;
        });
        $builder->from('users');
        $count = $builder->count('column1');
        $this->assertEquals(1, $count);
        $result = $builder->select('column2', 'column3')->get();
        $this->assertEquals([['column2' => 'foo', 'column3' => 'bar']], $result->all());
    }

    public function testAggregateResetFollowedByGetWithColumns()
    {
        $builder = $this->getBuilder();
        $builder->getConnection()->shouldReceive('select')->once()->with('select count("column1") as aggregate from "users"', [], true)->andReturn([['aggregate' => 1]]);
        $builder->getConnection()->shouldReceive('select')->once()->with('select "column2", "column3" from "users"', [], true)->andReturn([['column2' => 'foo', 'column3' => 'bar']]);
        $builder->getProcessor()->shouldReceive('processSelect')->andReturnUsing(function ($builder, $results) {
            return $results;
        });
        $builder->from('users');
        $count = $builder->count('column1');
        $this->assertEquals(1, $count);
        $result = $builder->get(['column2', 'column3']);
        $this->assertEquals([['column2' => 'foo', 'column3' => 'bar']], $result->all());
    }

    public function testAggregateWithSubSelect()
    {
        $builder = $this->getBuilder();
        $builder->getConnection()->shouldReceive('select')->once()->with('select count(*) as aggregate from "users"', [], true)->andReturn([['aggregate' => 1]]);
        $builder->getProcessor()->shouldReceive('processSelect')->once()->andReturnUsing(function ($builder, $results) {
            return $results;
        });
        $builder->from('users')->selectSub(function ($query) {
            $query->from('posts')->select('foo', 'bar')->where('title', 'foo');
        }, 'post');
        $count = $builder->count();
        $this->assertEquals(1, $count);
        $this->assertEquals('(select "foo", "bar" from "posts" where "title" = ?) as "post"', $builder->columns[0]->getValue());
        $this->assertEquals(['foo'], $builder->getBindings());
    }

    public function testSubqueriesBindings()
    {
        $builder = $this->getBuilder();
        $second = $this->getBuilder()->select('*')->from('users')->orderByRaw('id = ?', 2);
        $third = $this->getBuilder()->select('*')->from('users')->where('id', 3)->groupBy('id')->having('id', '!=', 4);
        $builder->groupBy('a')->having('a', '=', 1)->union($second)->union($third);
        $this->assertEquals([0 => 1, 1 => 2, 2 => 3, 3 => 4], $builder->getBindings());

        $builder = $this->getBuilder()->select('*')->from('users')->where('email', '=', function ($q) {
            $q->select(new Raw('max(id)'))
              ->from('users')->where('email', '=', 'bar')
              ->orderByRaw('email like ?', '%.com')
              ->groupBy('id')->having('id', '=', 4);
        })->orWhere('id', '=', 'foo')->groupBy('id')->having('id', '=', 5);
        $this->assertEquals([0 => 'bar', 1 => 4, 2 => '%.com', 3 => 'foo', 4 => 5], $builder->getBindings());
    }

    public function testInsertMethod()
    {
        $builder = $this->getBuilder();
        $builder->getConnection()->shouldReceive('insert')->once()->with('insert into "users" ("email") values (?)', ['foo'])->andReturn(true);
        $result = $builder->from('users')->insert(['email' => 'foo']);
        $this->assertTrue($result);
    }

<<<<<<< HEAD
=======
    public function testInsertUsingMethod()
    {
        $builder = $this->getBuilder();
        $builder->getConnection()->shouldReceive('insert')->once()->with('insert into "table1" ("foo") select "bar" from "table2" where "foreign_id" = ?', [5])->andReturn(true);

        $result = $builder->from('table1')->insertUsing(
            ['foo'],
            function (Builder $query) {
                $query->select(['bar'])->from('table2')->where('foreign_id', '=', 5);
            }
        );

        $this->assertTrue($result);
    }

    public function testSQLiteMultipleInserts()
    {
        $builder = $this->getSQLiteBuilder();
        $builder->getConnection()->shouldReceive('insert')->once()->with('insert into "users" ("email", "name") select ? as "email", ? as "name" union all select ? as "email", ? as "name"', ['foo', 'taylor', 'bar', 'dayle'])->andReturn(true);
        $result = $builder->from('users')->insert([['email' => 'foo', 'name' => 'taylor'], ['email' => 'bar', 'name' => 'dayle']]);
        $this->assertTrue($result);
    }

>>>>>>> adb72b43
    public function testInsertGetIdMethod()
    {
        $builder = $this->getBuilder();
        $builder->getProcessor()->shouldReceive('processInsertGetId')->once()->with($builder, 'insert into "users" ("email") values (?)', ['foo'], 'id')->andReturn(1);
        $result = $builder->from('users')->insertGetId(['email' => 'foo'], 'id');
        $this->assertEquals(1, $result);
    }

    public function testInsertGetIdMethodRemovesExpressions()
    {
        $builder = $this->getBuilder();
        $builder->getProcessor()->shouldReceive('processInsertGetId')->once()->with($builder, 'insert into "users" ("email", "bar") values (?, bar)', ['foo'], 'id')->andReturn(1);
        $result = $builder->from('users')->insertGetId(['email' => 'foo', 'bar' => new Raw('bar')], 'id');
        $this->assertEquals(1, $result);
    }

    public function testInsertMethodRespectsRawBindings()
    {
        $builder = $this->getBuilder();
        $builder->getConnection()->shouldReceive('insert')->once()->with('insert into "users" ("email") values (CURRENT TIMESTAMP)', [])->andReturn(true);
        $result = $builder->from('users')->insert(['email' => new Raw('CURRENT TIMESTAMP')]);
        $this->assertTrue($result);
    }

    public function testMultipleInsertsWithExpressionValues()
    {
        $builder = $this->getBuilder();
        $builder->getConnection()->shouldReceive('insert')->once()->with('insert into "users" ("email") values (UPPER(\'Foo\')), (LOWER(\'Foo\'))', [])->andReturn(true);
        $result = $builder->from('users')->insert([['email' => new Raw("UPPER('Foo')")], ['email' => new Raw("LOWER('Foo')")]]);
        $this->assertTrue($result);
    }

    public function testUpdateMethod()
    {
        $builder = $this->getBuilder();
        $builder->getConnection()->shouldReceive('update')->once()->with('update "users" set "email" = ?, "name" = ? where "id" = ?', ['foo', 'bar', 1])->andReturn(1);
        $result = $builder->from('users')->where('id', '=', 1)->update(['email' => 'foo', 'name' => 'bar']);
        $this->assertEquals(1, $result);

        $builder = $this->getMySqlBuilder();
        $builder->getConnection()->shouldReceive('update')->once()->with('update `users` set `email` = ?, `name` = ? where `id` = ? order by `foo` desc limit 5', ['foo', 'bar', 1])->andReturn(1);
        $result = $builder->from('users')->where('id', '=', 1)->orderBy('foo', 'desc')->limit(5)->update(['email' => 'foo', 'name' => 'bar']);
        $this->assertEquals(1, $result);
    }

    public function testUpdateMethodWithJoins()
    {
        $builder = $this->getBuilder();
        $builder->getConnection()->shouldReceive('update')->once()->with('update "users" inner join "orders" on "users"."id" = "orders"."user_id" set "email" = ?, "name" = ? where "users"."id" = ?', ['foo', 'bar', 1])->andReturn(1);
        $result = $builder->from('users')->join('orders', 'users.id', '=', 'orders.user_id')->where('users.id', '=', 1)->update(['email' => 'foo', 'name' => 'bar']);
        $this->assertEquals(1, $result);

        $builder = $this->getBuilder();
        $builder->getConnection()->shouldReceive('update')->once()->with('update "users" inner join "orders" on "users"."id" = "orders"."user_id" and "users"."id" = ? set "email" = ?, "name" = ?', [1, 'foo', 'bar'])->andReturn(1);
        $result = $builder->from('users')->join('orders', function ($join) {
            $join->on('users.id', '=', 'orders.user_id')
                ->where('users.id', '=', 1);
        })->update(['email' => 'foo', 'name' => 'bar']);
        $this->assertEquals(1, $result);
    }

    public function testUpdateMethodWithJoinsOnSqlServer()
    {
        $builder = $this->getSqlServerBuilder();
        $builder->getConnection()->shouldReceive('update')->once()->with('update [users] set [email] = ?, [name] = ? from [users] inner join [orders] on [users].[id] = [orders].[user_id] where [users].[id] = ?', ['foo', 'bar', 1])->andReturn(1);
        $result = $builder->from('users')->join('orders', 'users.id', '=', 'orders.user_id')->where('users.id', '=', 1)->update(['email' => 'foo', 'name' => 'bar']);
        $this->assertEquals(1, $result);

        $builder = $this->getSqlServerBuilder();
        $builder->getConnection()->shouldReceive('update')->once()->with('update [users] set [email] = ?, [name] = ? from [users] inner join [orders] on [users].[id] = [orders].[user_id] and [users].[id] = ?', ['foo', 'bar', 1])->andReturn(1);
        $result = $builder->from('users')->join('orders', function ($join) {
            $join->on('users.id', '=', 'orders.user_id')
                ->where('users.id', '=', 1);
        })->update(['email' => 'foo', 'name' => 'bar']);
        $this->assertEquals(1, $result);
    }

    public function testUpdateMethodWithJoinsOnMySql()
    {
        $builder = $this->getMySqlBuilder();
        $builder->getConnection()->shouldReceive('update')->once()->with('update `users` inner join `orders` on `users`.`id` = `orders`.`user_id` set `email` = ?, `name` = ? where `users`.`id` = ?', ['foo', 'bar', 1])->andReturn(1);
        $result = $builder->from('users')->join('orders', 'users.id', '=', 'orders.user_id')->where('users.id', '=', 1)->update(['email' => 'foo', 'name' => 'bar']);
        $this->assertEquals(1, $result);

        $builder = $this->getMySqlBuilder();
        $builder->getConnection()->shouldReceive('update')->once()->with('update `users` inner join `orders` on `users`.`id` = `orders`.`user_id` and `users`.`id` = ? set `email` = ?, `name` = ?', [1, 'foo', 'bar'])->andReturn(1);
        $result = $builder->from('users')->join('orders', function ($join) {
            $join->on('users.id', '=', 'orders.user_id')
                ->where('users.id', '=', 1);
        })->update(['email' => 'foo', 'name' => 'bar']);
        $this->assertEquals(1, $result);
    }

    public function testUpdateMethodWithJoinsOnSQLite()
    {
        $builder = $this->getSQLiteBuilder();
        $builder->getConnection()->shouldReceive('update')->once()->with('update "users" set "email" = ?, "name" = ? where "rowid" in (select "users"."rowid" from "users" where "users"."id" > ? order by "id" asc limit 3)', ['foo', 'bar', 1])->andReturn(1);
        $result = $builder->from('users')->where('users.id', '>', 1)->limit(3)->oldest('id')->update(['email' => 'foo', 'name' => 'bar']);
        $this->assertEquals(1, $result);

        $builder = $this->getSQLiteBuilder();
        $builder->getConnection()->shouldReceive('update')->once()->with('update "users" set "email" = ?, "name" = ? where "rowid" in (select "users"."rowid" from "users" inner join "orders" on "users"."id" = "orders"."user_id" where "users"."id" = ?)', ['foo', 'bar', 1])->andReturn(1);
        $result = $builder->from('users')->join('orders', 'users.id', '=', 'orders.user_id')->where('users.id', '=', 1)->update(['email' => 'foo', 'name' => 'bar']);
        $this->assertEquals(1, $result);

        $builder = $this->getSQLiteBuilder();
        $builder->getConnection()->shouldReceive('update')->once()->with('update "users" set "email" = ?, "name" = ? where "rowid" in (select "users"."rowid" from "users" inner join "orders" on "users"."id" = "orders"."user_id" and "users"."id" = ?)', ['foo', 'bar', 1])->andReturn(1);
        $result = $builder->from('users')->join('orders', function ($join) {
            $join->on('users.id', '=', 'orders.user_id')
                ->where('users.id', '=', 1);
        })->update(['email' => 'foo', 'name' => 'bar']);
        $this->assertEquals(1, $result);
    }

    public function testUpdateMethodWithJoinsAndAliasesOnSqlServer()
    {
        $builder = $this->getSqlServerBuilder();
        $builder->getConnection()->shouldReceive('update')->once()->with('update [u] set [email] = ?, [name] = ? from [users] as [u] inner join [orders] on [u].[id] = [orders].[user_id] where [u].[id] = ?', ['foo', 'bar', 1])->andReturn(1);
        $result = $builder->from('users as u')->join('orders', 'u.id', '=', 'orders.user_id')->where('u.id', '=', 1)->update(['email' => 'foo', 'name' => 'bar']);
        $this->assertEquals(1, $result);
    }

    public function testUpdateMethodWithoutJoinsOnPostgres()
    {
        $builder = $this->getPostgresBuilder();
        $builder->getConnection()->shouldReceive('update')->once()->with('update "users" set "email" = ?, "name" = ? where "id" = ?', ['foo', 'bar', 1])->andReturn(1);
        $result = $builder->from('users')->where('id', '=', 1)->update(['users.email' => 'foo', 'name' => 'bar']);
        $this->assertEquals(1, $result);
    }

    public function testUpdateMethodWithJoinsOnPostgres()
    {
        $builder = $this->getPostgresBuilder();
        $builder->getConnection()->shouldReceive('update')->once()->with('update "users" set "email" = ?, "name" = ? from "orders" where "users"."id" = ? and "users"."id" = "orders"."user_id"', ['foo', 'bar', 1])->andReturn(1);
        $result = $builder->from('users')->join('orders', 'users.id', '=', 'orders.user_id')->where('users.id', '=', 1)->update(['email' => 'foo', 'name' => 'bar']);
        $this->assertEquals(1, $result);

        $builder = $this->getPostgresBuilder();
        $builder->getConnection()->shouldReceive('update')->once()->with('update "users" set "email" = ?, "name" = ? from "orders" where "users"."id" = "orders"."user_id" and "users"."id" = ?', ['foo', 'bar', 1])->andReturn(1);
        $result = $builder->from('users')->join('orders', function ($join) {
            $join->on('users.id', '=', 'orders.user_id')
                ->where('users.id', '=', 1);
        })->update(['email' => 'foo', 'name' => 'bar']);
        $this->assertEquals(1, $result);
    }

    public function testUpdateMethodRespectsRaw()
    {
        $builder = $this->getBuilder();
        $builder->getConnection()->shouldReceive('update')->once()->with('update "users" set "email" = foo, "name" = ? where "id" = ?', ['bar', 1])->andReturn(1);
        $result = $builder->from('users')->where('id', '=', 1)->update(['email' => new Raw('foo'), 'name' => 'bar']);
        $this->assertEquals(1, $result);
    }

    public function testUpdateOrInsertMethod()
    {
        $builder = m::mock(Builder::class.'[where,exists,insert]', [
            m::mock(ConnectionInterface::class),
            new Grammar,
            m::mock(Processor::class),
        ]);

        $builder->shouldReceive('where')->once()->with(['email' => 'foo'])->andReturn(m::self());
        $builder->shouldReceive('exists')->once()->andReturn(false);
        $builder->shouldReceive('insert')->once()->with(['email' => 'foo', 'name' => 'bar'])->andReturn(true);

        $this->assertTrue($builder->updateOrInsert(['email' => 'foo'], ['name' => 'bar']));

        $builder = m::mock(Builder::class.'[where,exists,update]', [
            m::mock(ConnectionInterface::class),
            new Grammar,
            m::mock(Processor::class),
        ]);

        $builder->shouldReceive('where')->once()->with(['email' => 'foo'])->andReturn(m::self());
        $builder->shouldReceive('exists')->once()->andReturn(true);
        $builder->shouldReceive('take')->andReturnSelf();
        $builder->shouldReceive('update')->once()->with(['name' => 'bar'])->andReturn(1);

        $this->assertTrue($builder->updateOrInsert(['email' => 'foo'], ['name' => 'bar']));
    }

    public function testDeleteMethod()
    {
        $builder = $this->getBuilder();
        $builder->getConnection()->shouldReceive('delete')->once()->with('delete from "users" where "email" = ?', ['foo'])->andReturn(1);
        $result = $builder->from('users')->where('email', '=', 'foo')->delete();
        $this->assertEquals(1, $result);

        $builder = $this->getBuilder();
        $builder->getConnection()->shouldReceive('delete')->once()->with('delete from "users" where "users"."id" = ?', [1])->andReturn(1);
        $result = $builder->from('users')->delete(1);
        $this->assertEquals(1, $result);

        $builder = $this->getSqliteBuilder();
        $builder->getConnection()->shouldReceive('delete')->once()->with('delete from "users" where "rowid" in (select "users"."rowid" from "users" where "email" = ? order by "id" asc limit 1)', ['foo'])->andReturn(1);
        $result = $builder->from('users')->where('email', '=', 'foo')->orderBy('id')->take(1)->delete();
        $this->assertEquals(1, $result);

        $builder = $this->getMySqlBuilder();
        $builder->getConnection()->shouldReceive('delete')->once()->with('delete from `users` where `email` = ? order by `id` asc limit 1', ['foo'])->andReturn(1);
        $result = $builder->from('users')->where('email', '=', 'foo')->orderBy('id')->take(1)->delete();
        $this->assertEquals(1, $result);

        $builder = $this->getSqlServerBuilder();
        $builder->getConnection()->shouldReceive('delete')->once()->with('delete from [users] where [email] = ?', ['foo'])->andReturn(1);
        $result = $builder->from('users')->where('email', '=', 'foo')->delete();
        $this->assertEquals(1, $result);
    }

    public function testDeleteWithJoinMethod()
    {
        $builder = $this->getSqliteBuilder();
        $builder->getConnection()->shouldReceive('delete')->once()->with('delete from "users" where "rowid" in (select "users"."rowid" from "users" inner join "contacts" on "users"."id" = "contacts"."id" where "users"."email" = ? order by "users"."id" asc limit 1)', ['foo'])->andReturn(1);
        $result = $builder->from('users')->join('contacts', 'users.id', '=', 'contacts.id')->where('users.email', '=', 'foo')->orderBy('users.id')->limit(1)->delete();
        $this->assertEquals(1, $result);

        $builder = $this->getMySqlBuilder();
        $builder->getConnection()->shouldReceive('delete')->once()->with('delete `users` from `users` inner join `contacts` on `users`.`id` = `contacts`.`id` where `email` = ?', ['foo'])->andReturn(1);
        $result = $builder->from('users')->join('contacts', 'users.id', '=', 'contacts.id')->where('email', '=', 'foo')->orderBy('id')->limit(1)->delete();
        $this->assertEquals(1, $result);

        $builder = $this->getMySqlBuilder();
        $builder->getConnection()->shouldReceive('delete')->once()->with('delete `a` from `users` as `a` inner join `users` as `b` on `a`.`id` = `b`.`user_id` where `email` = ?', ['foo'])->andReturn(1);
        $result = $builder->from('users AS a')->join('users AS b', 'a.id', '=', 'b.user_id')->where('email', '=', 'foo')->orderBy('id')->limit(1)->delete();
        $this->assertEquals(1, $result);

        $builder = $this->getMySqlBuilder();
        $builder->getConnection()->shouldReceive('delete')->once()->with('delete `users` from `users` inner join `contacts` on `users`.`id` = `contacts`.`id` where `users`.`id` = ?', [1])->andReturn(1);
        $result = $builder->from('users')->join('contacts', 'users.id', '=', 'contacts.id')->orderBy('id')->take(1)->delete(1);
        $this->assertEquals(1, $result);

        $builder = $this->getSqlServerBuilder();
        $builder->getConnection()->shouldReceive('delete')->once()->with('delete [users] from [users] inner join [contacts] on [users].[id] = [contacts].[id] where [email] = ?', ['foo'])->andReturn(1);
        $result = $builder->from('users')->join('contacts', 'users.id', '=', 'contacts.id')->where('email', '=', 'foo')->delete();
        $this->assertEquals(1, $result);

        $builder = $this->getSqlServerBuilder();
        $builder->getConnection()->shouldReceive('delete')->once()->with('delete [a] from [users] as [a] inner join [users] as [b] on [a].[id] = [b].[user_id] where [email] = ?', ['foo'])->andReturn(1);
        $result = $builder->from('users AS a')->join('users AS b', 'a.id', '=', 'b.user_id')->where('email', '=', 'foo')->orderBy('id')->limit(1)->delete();
        $this->assertEquals(1, $result);

        $builder = $this->getSqlServerBuilder();
        $builder->getConnection()->shouldReceive('delete')->once()->with('delete [users] from [users] inner join [contacts] on [users].[id] = [contacts].[id] where [users].[id] = ?', [1])->andReturn(1);
        $result = $builder->from('users')->join('contacts', 'users.id', '=', 'contacts.id')->delete(1);
        $this->assertEquals(1, $result);

        $builder = $this->getPostgresBuilder();
        $builder->getConnection()->shouldReceive('delete')->once()->with('delete from "users" USING "contacts" where "users"."email" = ? and "users"."id" = "contacts"."id"', ['foo'])->andReturn(1);
        $result = $builder->from('users')->join('contacts', 'users.id', '=', 'contacts.id')->where('users.email', '=', 'foo')->delete();
        $this->assertEquals(1, $result);

        $builder = $this->getPostgresBuilder();
        $builder->getConnection()->shouldReceive('delete')->once()->with('delete from "users" as "a" USING "users" as "b" where "email" = ? and "a"."id" = "b"."user_id"', ['foo'])->andReturn(1);
        $result = $builder->from('users AS a')->join('users AS b', 'a.id', '=', 'b.user_id')->where('email', '=', 'foo')->orderBy('id')->limit(1)->delete();
        $this->assertEquals(1, $result);

        $builder = $this->getPostgresBuilder();
        $builder->getConnection()->shouldReceive('delete')->once()->with('delete from "users" USING "contacts" where "users"."id" = ? and "users"."id" = "contacts"."id"', [1])->andReturn(1);
        $result = $builder->from('users')->join('contacts', 'users.id', '=', 'contacts.id')->orderBy('id')->take(1)->delete(1);
        $this->assertEquals(1, $result);
    }

    public function testTruncateMethod()
    {
        $builder = $this->getBuilder();
        $builder->getConnection()->shouldReceive('statement')->once()->with('truncate "users"', []);
        $builder->from('users')->truncate();

        $sqlite = new SQLiteGrammar;
        $builder = $this->getBuilder();
        $builder->from('users');
        $this->assertEquals([
            'delete from sqlite_sequence where name = ?' => ['users'],
            'delete from "users"' => [],
        ], $sqlite->compileTruncate($builder));
    }

    public function testPostgresInsertGetId()
    {
        $builder = $this->getPostgresBuilder();
        $builder->getProcessor()->shouldReceive('processInsertGetId')->once()->with($builder, 'insert into "users" ("email") values (?) returning "id"', ['foo'], 'id')->andReturn(1);
        $result = $builder->from('users')->insertGetId(['email' => 'foo'], 'id');
        $this->assertEquals(1, $result);
    }

    public function testMySqlWrapping()
    {
        $builder = $this->getMySqlBuilder();
        $builder->select('*')->from('users');
        $this->assertEquals('select * from `users`', $builder->toSql());
    }

    public function testMySqlUpdateWrappingJson()
    {
        $grammar = new MySqlGrammar;
        $processor = m::mock(Processor::class);

        $connection = $this->createMock(ConnectionInterface::class);
        $connection->expects($this->once())
                    ->method('update')
                    ->with(
                        'update `users` set `name` = json_set(`name`, \'$."first_name"\', ?), `name` = json_set(`name`, \'$."last_name"\', ?) where `active` = ?',
                        ['John', 'Doe', 1]
                    );

        $builder = new Builder($connection, $grammar, $processor);

        $builder->from('users')->where('active', '=', 1)->update(['name->first_name' => 'John', 'name->last_name' => 'Doe']);
    }

    public function testMySqlUpdateWrappingNestedJson()
    {
        $grammar = new MySqlGrammar;
        $processor = m::mock(Processor::class);

        $connection = $this->createMock(ConnectionInterface::class);
        $connection->expects($this->once())
                    ->method('update')
                    ->with(
                        'update `users` set `meta` = json_set(`meta`, \'$."name"."first_name"\', ?), `meta` = json_set(`meta`, \'$."name"."last_name"\', ?) where `active` = ?',
                        ['John', 'Doe', 1]
                    );

        $builder = new Builder($connection, $grammar, $processor);

        $builder->from('users')->where('active', '=', 1)->update(['meta->name->first_name' => 'John', 'meta->name->last_name' => 'Doe']);
    }

    public function testMySqlUpdateWithJsonPreparesBindingsCorrectly()
    {
        $grammar = new MySqlGrammar;
        $processor = m::mock(Processor::class);

        $connection = m::mock(ConnectionInterface::class);
        $connection->shouldReceive('update')
                    ->once()
                    ->with(
                        'update `users` set `options` = json_set(`options`, \'$."enable"\', false), `updated_at` = ? where `id` = ?',
                        ['2015-05-26 22:02:06', 0]
                    );
        $builder = new Builder($connection, $grammar, $processor);
        $builder->from('users')->where('id', '=', 0)->update(['options->enable' => false, 'updated_at' => '2015-05-26 22:02:06']);

        $connection->shouldReceive('update')
            ->once()
            ->with(
                'update `users` set `options` = json_set(`options`, \'$."size"\', ?), `updated_at` = ? where `id` = ?',
                [45, '2015-05-26 22:02:06', 0]
            );
        $builder = new Builder($connection, $grammar, $processor);
        $builder->from('users')->where('id', '=', 0)->update(['options->size' => 45, 'updated_at' => '2015-05-26 22:02:06']);

        $builder = $this->getMySqlBuilder();
        $builder->getConnection()->shouldReceive('update')->once()->with('update `users` set `options` = json_set(`options`, \'$."size"\', ?)', [null]);
        $builder->from('users')->update(['options->size' => null]);

        $builder = $this->getMySqlBuilder();
        $builder->getConnection()->shouldReceive('update')->once()->with('update `users` set `options` = json_set(`options`, \'$."size"\', 45)', []);
        $builder->from('users')->update(['options->size' => new Raw('45')]);
    }

    public function testPostgresUpdateWrappingJson()
    {
        $builder = $this->getPostgresBuilder();
        $builder->getConnection()->shouldReceive('update')
            ->with('update "users" set "options" = jsonb_set("options"::jsonb, \'{"name","first_name"}\', ?)', ['"John"']);
        $builder->from('users')->update(['users.options->name->first_name' => 'John']);

        $builder = $this->getPostgresBuilder();
        $builder->getConnection()->shouldReceive('update')
            ->with('update "users" set "options" = jsonb_set("options"::jsonb, \'{"language"}\', \'null\')', []);
        $builder->from('users')->update(['options->language' => new Raw("'null'")]);
    }

    public function testMySqlWrappingJsonWithString()
    {
        $builder = $this->getMySqlBuilder();
        $builder->select('*')->from('users')->where('items->sku', '=', 'foo-bar');
        $this->assertEquals('select * from `users` where json_unquote(json_extract(`items`, \'$."sku"\')) = ?', $builder->toSql());
        $this->assertCount(1, $builder->getRawBindings()['where']);
        $this->assertEquals('foo-bar', $builder->getRawBindings()['where'][0]);
    }

    public function testMySqlWrappingJsonWithInteger()
    {
        $builder = $this->getMySqlBuilder();
        $builder->select('*')->from('users')->where('items->price', '=', 1);
        $this->assertEquals('select * from `users` where json_unquote(json_extract(`items`, \'$."price"\')) = ?', $builder->toSql());
    }

    public function testMySqlWrappingJsonWithDouble()
    {
        $builder = $this->getMySqlBuilder();
        $builder->select('*')->from('users')->where('items->price', '=', 1.5);
        $this->assertEquals('select * from `users` where json_unquote(json_extract(`items`, \'$."price"\')) = ?', $builder->toSql());
    }

    public function testMySqlWrappingJsonWithBoolean()
    {
        $builder = $this->getMySqlBuilder();
        $builder->select('*')->from('users')->where('items->available', '=', true);
        $this->assertEquals('select * from `users` where json_unquote(json_extract(`items`, \'$."available"\')) = true', $builder->toSql());
    }

    public function testMySqlWrappingJsonWithBooleanAndIntegerThatLooksLikeOne()
    {
        $builder = $this->getMySqlBuilder();
        $builder->select('*')->from('users')->where('items->available', '=', true)->where('items->active', '=', false)->where('items->number_available', '=', 0);
        $this->assertEquals('select * from `users` where json_unquote(json_extract(`items`, \'$."available"\')) = true and json_unquote(json_extract(`items`, \'$."active"\')) = false and json_unquote(json_extract(`items`, \'$."number_available"\')) = ?', $builder->toSql());
    }

    public function testMySqlWrappingJson()
    {
        $builder = $this->getMySqlBuilder();
        $builder->select('*')->from('users')->whereRaw('items->\'$."price"\' = 1');
        $this->assertEquals('select * from `users` where items->\'$."price"\' = 1', $builder->toSql());

        $builder = $this->getMySqlBuilder();
        $builder->select('items->price')->from('users')->where('users.items->price', '=', 1)->orderBy('items->price');
        $this->assertEquals('select json_unquote(json_extract(`items`, \'$."price"\')) from `users` where json_unquote(json_extract(`users`.`items`, \'$."price"\')) = ? order by json_unquote(json_extract(`items`, \'$."price"\')) asc', $builder->toSql());

        $builder = $this->getMySqlBuilder();
        $builder->select('*')->from('users')->where('items->price->in_usd', '=', 1);
        $this->assertEquals('select * from `users` where json_unquote(json_extract(`items`, \'$."price"."in_usd"\')) = ?', $builder->toSql());

        $builder = $this->getMySqlBuilder();
        $builder->select('*')->from('users')->where('items->price->in_usd', '=', 1)->where('items->age', '=', 2);
        $this->assertEquals('select * from `users` where json_unquote(json_extract(`items`, \'$."price"."in_usd"\')) = ? and json_unquote(json_extract(`items`, \'$."age"\')) = ?', $builder->toSql());
    }

    public function testPostgresWrappingJson()
    {
        $builder = $this->getPostgresBuilder();
        $builder->select('items->price')->from('users')->where('users.items->price', '=', 1)->orderBy('items->price');
        $this->assertEquals('select "items"->>\'price\' from "users" where "users"."items"->>\'price\' = ? order by "items"->>\'price\' asc', $builder->toSql());

        $builder = $this->getPostgresBuilder();
        $builder->select('*')->from('users')->where('items->price->in_usd', '=', 1);
        $this->assertEquals('select * from "users" where "items"->\'price\'->>\'in_usd\' = ?', $builder->toSql());

        $builder = $this->getPostgresBuilder();
        $builder->select('*')->from('users')->where('items->price->in_usd', '=', 1)->where('items->age', '=', 2);
        $this->assertEquals('select * from "users" where "items"->\'price\'->>\'in_usd\' = ? and "items"->>\'age\' = ?', $builder->toSql());
    }

    public function testSqlServerWrappingJson()
    {
        $builder = $this->getSqlServerBuilder();
        $builder->select('items->price')->from('users')->where('users.items->price', '=', 1)->orderBy('items->price');
        $this->assertEquals('select json_value([items], \'$."price"\') from [users] where json_value([users].[items], \'$."price"\') = ? order by json_value([items], \'$."price"\') asc', $builder->toSql());

        $builder = $this->getSqlServerBuilder();
        $builder->select('*')->from('users')->where('items->price->in_usd', '=', 1);
        $this->assertEquals('select * from [users] where json_value([items], \'$."price"."in_usd"\') = ?', $builder->toSql());

        $builder = $this->getSqlServerBuilder();
        $builder->select('*')->from('users')->where('items->price->in_usd', '=', 1)->where('items->age', '=', 2);
        $this->assertEquals('select * from [users] where json_value([items], \'$."price"."in_usd"\') = ? and json_value([items], \'$."age"\') = ?', $builder->toSql());
    }

    public function testSqliteWrappingJson()
    {
        $builder = $this->getSQLiteBuilder();
        $builder->select('items->price')->from('users')->where('users.items->price', '=', 1)->orderBy('items->price');
        $this->assertEquals('select json_extract("items", \'$."price"\') from "users" where json_extract("users"."items", \'$."price"\') = ? order by json_extract("items", \'$."price"\') asc', $builder->toSql());

        $builder = $this->getSQLiteBuilder();
        $builder->select('*')->from('users')->where('items->price->in_usd', '=', 1);
        $this->assertEquals('select * from "users" where json_extract("items", \'$."price"."in_usd"\') = ?', $builder->toSql());

        $builder = $this->getSQLiteBuilder();
        $builder->select('*')->from('users')->where('items->price->in_usd', '=', 1)->where('items->age', '=', 2);
        $this->assertEquals('select * from "users" where json_extract("items", \'$."price"."in_usd"\') = ? and json_extract("items", \'$."age"\') = ?', $builder->toSql());
    }

    public function testSQLiteOrderBy()
    {
        $builder = $this->getSQLiteBuilder();
        $builder->select('*')->from('users')->orderBy('email', 'desc');
        $this->assertEquals('select * from "users" order by "email" desc', $builder->toSql());
    }

    public function testSqlServerLimitsAndOffsets()
    {
        $builder = $this->getSqlServerBuilder();
        $builder->select('*')->from('users')->take(10);
        $this->assertEquals('select top 10 * from [users]', $builder->toSql());

        $builder = $this->getSqlServerBuilder();
        $builder->select('*')->from('users')->skip(10);
        $this->assertEquals('select * from (select *, row_number() over (order by (select 0)) as row_num from [users]) as temp_table where row_num >= 11 order by row_num', $builder->toSql());

        $builder = $this->getSqlServerBuilder();
        $builder->select('*')->from('users')->skip(10)->take(10);
        $this->assertEquals('select * from (select *, row_number() over (order by (select 0)) as row_num from [users]) as temp_table where row_num between 11 and 20 order by row_num', $builder->toSql());

        $builder = $this->getSqlServerBuilder();
        $builder->select('*')->from('users')->skip(10)->take(10)->orderBy('email', 'desc');
        $this->assertEquals('select * from (select *, row_number() over (order by [email] desc) as row_num from [users]) as temp_table where row_num between 11 and 20 order by row_num', $builder->toSql());
    }

    public function testMySqlSoundsLikeOperator()
    {
        $builder = $this->getMySqlBuilder();
        $builder->select('*')->from('users')->where('name', 'sounds like', 'John Doe');
        $this->assertEquals('select * from `users` where `name` sounds like ?', $builder->toSql());
        $this->assertEquals(['John Doe'], $builder->getBindings());
    }

    public function testMergeWheresCanMergeWheresAndBindings()
    {
        $builder = $this->getBuilder();
        $builder->wheres = ['foo'];
        $builder->mergeWheres(['wheres'], [12 => 'foo', 13 => 'bar']);
        $this->assertEquals(['foo', 'wheres'], $builder->wheres);
        $this->assertEquals(['foo', 'bar'], $builder->getBindings());
    }

    public function testProvidingNullWithOperatorsBuildsCorrectly()
    {
        $builder = $this->getBuilder();
        $builder->select('*')->from('users')->where('foo', null);
        $this->assertEquals('select * from "users" where "foo" is null', $builder->toSql());

        $builder = $this->getBuilder();
        $builder->select('*')->from('users')->where('foo', '=', null);
        $this->assertEquals('select * from "users" where "foo" is null', $builder->toSql());

        $builder = $this->getBuilder();
        $builder->select('*')->from('users')->where('foo', '!=', null);
        $this->assertEquals('select * from "users" where "foo" is not null', $builder->toSql());

        $builder = $this->getBuilder();
        $builder->select('*')->from('users')->where('foo', '<>', null);
        $this->assertEquals('select * from "users" where "foo" is not null', $builder->toSql());
    }

    public function testDynamicWhere()
    {
        $method = 'whereFooBarAndBazOrQux';
        $parameters = ['corge', 'waldo', 'fred'];
        $builder = m::mock(Builder::class)->makePartial();

        $builder->shouldReceive('where')->with('foo_bar', '=', $parameters[0], 'and')->once()->andReturnSelf();
        $builder->shouldReceive('where')->with('baz', '=', $parameters[1], 'and')->once()->andReturnSelf();
        $builder->shouldReceive('where')->with('qux', '=', $parameters[2], 'or')->once()->andReturnSelf();

        $this->assertEquals($builder, $builder->dynamicWhere($method, $parameters));
    }

    public function testDynamicWhereIsNotGreedy()
    {
        $method = 'whereIosVersionAndAndroidVersionOrOrientation';
        $parameters = ['6.1', '4.2', 'Vertical'];
        $builder = m::mock(Builder::class)->makePartial();

        $builder->shouldReceive('where')->with('ios_version', '=', '6.1', 'and')->once()->andReturnSelf();
        $builder->shouldReceive('where')->with('android_version', '=', '4.2', 'and')->once()->andReturnSelf();
        $builder->shouldReceive('where')->with('orientation', '=', 'Vertical', 'or')->once()->andReturnSelf();

        $builder->dynamicWhere($method, $parameters);
    }

    public function testCallTriggersDynamicWhere()
    {
        $builder = $this->getBuilder();

        $this->assertEquals($builder, $builder->whereFooAndBar('baz', 'qux'));
        $this->assertCount(2, $builder->wheres);
    }

    /**
     * @expectedException \BadMethodCallException
     */
    public function testBuilderThrowsExpectedExceptionWithUndefinedMethod()
    {
        $builder = $this->getBuilder();
        $builder->getConnection()->shouldReceive('select');
        $builder->getProcessor()->shouldReceive('processSelect')->andReturn([]);

        $builder->noValidMethodHere();
    }

    public function testMySqlLock()
    {
        $builder = $this->getMySqlBuilder();
        $builder->select('*')->from('foo')->where('bar', '=', 'baz')->lock();
        $this->assertEquals('select * from `foo` where `bar` = ? for update', $builder->toSql());
        $this->assertEquals(['baz'], $builder->getBindings());

        $builder = $this->getMySqlBuilder();
        $builder->select('*')->from('foo')->where('bar', '=', 'baz')->lock(false);
        $this->assertEquals('select * from `foo` where `bar` = ? lock in share mode', $builder->toSql());
        $this->assertEquals(['baz'], $builder->getBindings());

        $builder = $this->getMySqlBuilder();
        $builder->select('*')->from('foo')->where('bar', '=', 'baz')->lock('lock in share mode');
        $this->assertEquals('select * from `foo` where `bar` = ? lock in share mode', $builder->toSql());
        $this->assertEquals(['baz'], $builder->getBindings());
    }

    public function testPostgresLock()
    {
        $builder = $this->getPostgresBuilder();
        $builder->select('*')->from('foo')->where('bar', '=', 'baz')->lock();
        $this->assertEquals('select * from "foo" where "bar" = ? for update', $builder->toSql());
        $this->assertEquals(['baz'], $builder->getBindings());

        $builder = $this->getPostgresBuilder();
        $builder->select('*')->from('foo')->where('bar', '=', 'baz')->lock(false);
        $this->assertEquals('select * from "foo" where "bar" = ? for share', $builder->toSql());
        $this->assertEquals(['baz'], $builder->getBindings());

        $builder = $this->getPostgresBuilder();
        $builder->select('*')->from('foo')->where('bar', '=', 'baz')->lock('for key share');
        $this->assertEquals('select * from "foo" where "bar" = ? for key share', $builder->toSql());
        $this->assertEquals(['baz'], $builder->getBindings());
    }

    public function testSqlServerLock()
    {
        $builder = $this->getSqlServerBuilder();
        $builder->select('*')->from('foo')->where('bar', '=', 'baz')->lock();
        $this->assertEquals('select * from [foo] with(rowlock,updlock,holdlock) where [bar] = ?', $builder->toSql());
        $this->assertEquals(['baz'], $builder->getBindings());

        $builder = $this->getSqlServerBuilder();
        $builder->select('*')->from('foo')->where('bar', '=', 'baz')->lock(false);
        $this->assertEquals('select * from [foo] with(rowlock,holdlock) where [bar] = ?', $builder->toSql());
        $this->assertEquals(['baz'], $builder->getBindings());

        $builder = $this->getSqlServerBuilder();
        $builder->select('*')->from('foo')->where('bar', '=', 'baz')->lock('with(holdlock)');
        $this->assertEquals('select * from [foo] with(holdlock) where [bar] = ?', $builder->toSql());
        $this->assertEquals(['baz'], $builder->getBindings());
    }

    public function testSelectWithLockUsesWritePdo()
    {
        $builder = $this->getMySqlBuilderWithProcessor();
        $builder->getConnection()->shouldReceive('select')->once()
            ->with(m::any(), m::any(), false);
        $builder->select('*')->from('foo')->where('bar', '=', 'baz')->lock()->get();

        $builder = $this->getMySqlBuilderWithProcessor();
        $builder->getConnection()->shouldReceive('select')->once()
            ->with(m::any(), m::any(), false);
        $builder->select('*')->from('foo')->where('bar', '=', 'baz')->lock(false)->get();
    }

    public function testBindingOrder()
    {
        $expectedSql = 'select * from "users" inner join "othertable" on "bar" = ? where "registered" = ? group by "city" having "population" > ? order by match ("foo") against(?)';
        $expectedBindings = ['foo', 1, 3, 'bar'];

        $builder = $this->getBuilder();
        $builder->select('*')->from('users')->join('othertable', function ($join) {
            $join->where('bar', '=', 'foo');
        })->where('registered', 1)->groupBy('city')->having('population', '>', 3)->orderByRaw('match ("foo") against(?)', ['bar']);
        $this->assertEquals($expectedSql, $builder->toSql());
        $this->assertEquals($expectedBindings, $builder->getBindings());

        // order of statements reversed
        $builder = $this->getBuilder();
        $builder->select('*')->from('users')->orderByRaw('match ("foo") against(?)', ['bar'])->having('population', '>', 3)->groupBy('city')->where('registered', 1)->join('othertable', function ($join) {
            $join->where('bar', '=', 'foo');
        });
        $this->assertEquals($expectedSql, $builder->toSql());
        $this->assertEquals($expectedBindings, $builder->getBindings());
    }

    public function testAddBindingWithArrayMergesBindings()
    {
        $builder = $this->getBuilder();
        $builder->addBinding(['foo', 'bar']);
        $builder->addBinding(['baz']);
        $this->assertEquals(['foo', 'bar', 'baz'], $builder->getBindings());
    }

    public function testAddBindingWithArrayMergesBindingsInCorrectOrder()
    {
        $builder = $this->getBuilder();
        $builder->addBinding(['bar', 'baz'], 'having');
        $builder->addBinding(['foo'], 'where');
        $this->assertEquals(['foo', 'bar', 'baz'], $builder->getBindings());
    }

    public function testMergeBuilders()
    {
        $builder = $this->getBuilder();
        $builder->addBinding(['foo', 'bar']);
        $otherBuilder = $this->getBuilder();
        $otherBuilder->addBinding(['baz']);
        $builder->mergeBindings($otherBuilder);
        $this->assertEquals(['foo', 'bar', 'baz'], $builder->getBindings());
    }

    public function testMergeBuildersBindingOrder()
    {
        $builder = $this->getBuilder();
        $builder->addBinding('foo', 'where');
        $builder->addBinding('baz', 'having');
        $otherBuilder = $this->getBuilder();
        $otherBuilder->addBinding('bar', 'where');
        $builder->mergeBindings($otherBuilder);
        $this->assertEquals(['foo', 'bar', 'baz'], $builder->getBindings());
    }

    public function testSubSelect()
    {
        $expectedSql = 'select "foo", "bar", (select "baz" from "two" where "subkey" = ?) as "sub" from "one" where "key" = ?';
        $expectedBindings = ['subval', 'val'];

        $builder = $this->getPostgresBuilder();
        $builder->from('one')->select(['foo', 'bar'])->where('key', '=', 'val');
        $builder->selectSub(function ($query) {
            $query->from('two')->select('baz')->where('subkey', '=', 'subval');
        }, 'sub');
        $this->assertEquals($expectedSql, $builder->toSql());
        $this->assertEquals($expectedBindings, $builder->getBindings());

        $builder = $this->getPostgresBuilder();
        $builder->from('one')->select(['foo', 'bar'])->where('key', '=', 'val');
        $subBuilder = $this->getPostgresBuilder();
        $subBuilder->from('two')->select('baz')->where('subkey', '=', 'subval');
        $builder->selectSub($subBuilder, 'sub');
        $this->assertEquals($expectedSql, $builder->toSql());
        $this->assertEquals($expectedBindings, $builder->getBindings());
    }

    public function testSqlServerWhereDate()
    {
        $builder = $this->getSqlServerBuilder();
        $builder->select('*')->from('users')->whereDate('created_at', '=', '2015-09-23');
        $this->assertEquals('select * from [users] where cast([created_at] as date) = ?', $builder->toSql());
        $this->assertEquals([0 => '2015-09-23'], $builder->getBindings());
    }

    public function testUppercaseLeadingBooleansAreRemoved()
    {
        $builder = $this->getBuilder();
        $builder->select('*')->from('users')->where('name', '=', 'Taylor', 'AND');
        $this->assertEquals('select * from "users" where "name" = ?', $builder->toSql());
    }

    public function testLowercaseLeadingBooleansAreRemoved()
    {
        $builder = $this->getBuilder();
        $builder->select('*')->from('users')->where('name', '=', 'Taylor', 'and');
        $this->assertEquals('select * from "users" where "name" = ?', $builder->toSql());
    }

    public function testCaseInsensitiveLeadingBooleansAreRemoved()
    {
        $builder = $this->getBuilder();
        $builder->select('*')->from('users')->where('name', '=', 'Taylor', 'And');
        $this->assertEquals('select * from "users" where "name" = ?', $builder->toSql());
    }

    public function testTableValuedFunctionAsTableInSqlServer()
    {
        $builder = $this->getSqlServerBuilder();
        $builder->select('*')->from('users()');
        $this->assertEquals('select * from [users]()', $builder->toSql());

        $builder = $this->getSqlServerBuilder();
        $builder->select('*')->from('users(1,2)');
        $this->assertEquals('select * from [users](1,2)', $builder->toSql());
    }

    public function testChunkWithLastChunkComplete()
    {
        $builder = $this->getMockQueryBuilder();
        $builder->orders[] = ['column' => 'foobar', 'direction' => 'asc'];

        $chunk1 = collect(['foo1', 'foo2']);
        $chunk2 = collect(['foo3', 'foo4']);
        $chunk3 = collect([]);
        $builder->shouldReceive('forPage')->once()->with(1, 2)->andReturnSelf();
        $builder->shouldReceive('forPage')->once()->with(2, 2)->andReturnSelf();
        $builder->shouldReceive('forPage')->once()->with(3, 2)->andReturnSelf();
        $builder->shouldReceive('get')->times(3)->andReturn($chunk1, $chunk2, $chunk3);

        $callbackAssertor = m::mock(stdClass::class);
        $callbackAssertor->shouldReceive('doSomething')->once()->with($chunk1);
        $callbackAssertor->shouldReceive('doSomething')->once()->with($chunk2);
        $callbackAssertor->shouldReceive('doSomething')->never()->with($chunk3);

        $builder->chunk(2, function ($results) use ($callbackAssertor) {
            $callbackAssertor->doSomething($results);
        });
    }

    public function testChunkWithLastChunkPartial()
    {
        $builder = $this->getMockQueryBuilder();
        $builder->orders[] = ['column' => 'foobar', 'direction' => 'asc'];

        $chunk1 = collect(['foo1', 'foo2']);
        $chunk2 = collect(['foo3']);
        $builder->shouldReceive('forPage')->once()->with(1, 2)->andReturnSelf();
        $builder->shouldReceive('forPage')->once()->with(2, 2)->andReturnSelf();
        $builder->shouldReceive('get')->times(2)->andReturn($chunk1, $chunk2);

        $callbackAssertor = m::mock(stdClass::class);
        $callbackAssertor->shouldReceive('doSomething')->once()->with($chunk1);
        $callbackAssertor->shouldReceive('doSomething')->once()->with($chunk2);

        $builder->chunk(2, function ($results) use ($callbackAssertor) {
            $callbackAssertor->doSomething($results);
        });
    }

    public function testChunkCanBeStoppedByReturningFalse()
    {
        $builder = $this->getMockQueryBuilder();
        $builder->orders[] = ['column' => 'foobar', 'direction' => 'asc'];

        $chunk1 = collect(['foo1', 'foo2']);
        $chunk2 = collect(['foo3']);
        $builder->shouldReceive('forPage')->once()->with(1, 2)->andReturnSelf();
        $builder->shouldReceive('forPage')->never()->with(2, 2);
        $builder->shouldReceive('get')->times(1)->andReturn($chunk1);

        $callbackAssertor = m::mock(stdClass::class);
        $callbackAssertor->shouldReceive('doSomething')->once()->with($chunk1);
        $callbackAssertor->shouldReceive('doSomething')->never()->with($chunk2);

        $builder->chunk(2, function ($results) use ($callbackAssertor) {
            $callbackAssertor->doSomething($results);

            return false;
        });
    }

    public function testChunkWithCountZero()
    {
        $builder = $this->getMockQueryBuilder();
        $builder->orders[] = ['column' => 'foobar', 'direction' => 'asc'];

        $chunk = collect([]);
        $builder->shouldReceive('forPage')->once()->with(1, 0)->andReturnSelf();
        $builder->shouldReceive('get')->times(1)->andReturn($chunk);

        $callbackAssertor = m::mock(stdClass::class);
        $callbackAssertor->shouldReceive('doSomething')->never();

        $builder->chunk(0, function ($results) use ($callbackAssertor) {
            $callbackAssertor->doSomething($results);
        });
    }

    public function testChunkPaginatesUsingIdWithLastChunkComplete()
    {
        $builder = $this->getMockQueryBuilder();
        $builder->orders[] = ['column' => 'foobar', 'direction' => 'asc'];

        $chunk1 = collect([(object) ['someIdField' => 1], (object) ['someIdField' => 2]]);
        $chunk2 = collect([(object) ['someIdField' => 10], (object) ['someIdField' => 11]]);
        $chunk3 = collect([]);
        $builder->shouldReceive('forPageAfterId')->once()->with(2, 0, 'someIdField')->andReturnSelf();
        $builder->shouldReceive('forPageAfterId')->once()->with(2, 2, 'someIdField')->andReturnSelf();
        $builder->shouldReceive('forPageAfterId')->once()->with(2, 11, 'someIdField')->andReturnSelf();
        $builder->shouldReceive('get')->times(3)->andReturn($chunk1, $chunk2, $chunk3);

        $callbackAssertor = m::mock(stdClass::class);
        $callbackAssertor->shouldReceive('doSomething')->once()->with($chunk1);
        $callbackAssertor->shouldReceive('doSomething')->once()->with($chunk2);
        $callbackAssertor->shouldReceive('doSomething')->never()->with($chunk3);

        $builder->chunkById(2, function ($results) use ($callbackAssertor) {
            $callbackAssertor->doSomething($results);
        }, 'someIdField');
    }

    public function testChunkPaginatesUsingIdWithLastChunkPartial()
    {
        $builder = $this->getMockQueryBuilder();
        $builder->orders[] = ['column' => 'foobar', 'direction' => 'asc'];

        $chunk1 = collect([(object) ['someIdField' => 1], (object) ['someIdField' => 2]]);
        $chunk2 = collect([(object) ['someIdField' => 10]]);
        $builder->shouldReceive('forPageAfterId')->once()->with(2, 0, 'someIdField')->andReturnSelf();
        $builder->shouldReceive('forPageAfterId')->once()->with(2, 2, 'someIdField')->andReturnSelf();
        $builder->shouldReceive('get')->times(2)->andReturn($chunk1, $chunk2);

        $callbackAssertor = m::mock(stdClass::class);
        $callbackAssertor->shouldReceive('doSomething')->once()->with($chunk1);
        $callbackAssertor->shouldReceive('doSomething')->once()->with($chunk2);

        $builder->chunkById(2, function ($results) use ($callbackAssertor) {
            $callbackAssertor->doSomething($results);
        }, 'someIdField');
    }

    public function testChunkPaginatesUsingIdWithCountZero()
    {
        $builder = $this->getMockQueryBuilder();
        $builder->orders[] = ['column' => 'foobar', 'direction' => 'asc'];

        $chunk = collect([]);
        $builder->shouldReceive('forPageAfterId')->once()->with(0, 0, 'someIdField')->andReturnSelf();
        $builder->shouldReceive('get')->times(1)->andReturn($chunk);

        $callbackAssertor = m::mock(stdClass::class);
        $callbackAssertor->shouldReceive('doSomething')->never();

        $builder->chunkById(0, function ($results) use ($callbackAssertor) {
            $callbackAssertor->doSomething($results);
        }, 'someIdField');
    }

    public function testChunkPaginatesUsingIdWithAlias()
    {
        $builder = $this->getMockQueryBuilder();
        $builder->orders[] = ['column' => 'foobar', 'direction' => 'asc'];

        $chunk1 = collect([(object) ['table_id' => 1], (object) ['table_id' => 10]]);
        $chunk2 = collect([]);
        $builder->shouldReceive('forPageAfterId')->once()->with(2, 0, 'table.id')->andReturnSelf();
        $builder->shouldReceive('forPageAfterId')->once()->with(2, 10, 'table.id')->andReturnSelf();
        $builder->shouldReceive('get')->times(2)->andReturn($chunk1, $chunk2);

        $callbackAssertor = m::mock(stdClass::class);
        $callbackAssertor->shouldReceive('doSomething')->once()->with($chunk1);
        $callbackAssertor->shouldReceive('doSomething')->never()->with($chunk2);

        $builder->chunkById(2, function ($results) use ($callbackAssertor) {
            $callbackAssertor->doSomething($results);
        }, 'table.id', 'table_id');
    }

    public function testPaginate()
    {
        $perPage = 16;
        $columns = ['test'];
        $pageName = 'page-name';
        $page = 1;
        $builder = $this->getMockQueryBuilder();
        $path = 'http://foo.bar?page=3';

        $results = collect([['test' => 'foo'], ['test' => 'bar']]);

        $builder->shouldReceive('getCountForPagination')->once()->with($columns)->andReturn(2);
        $builder->shouldReceive('forPage')->once()->with($page, $perPage)->andReturnSelf();
        $builder->shouldReceive('get')->once()->andReturn($results);

        Paginator::currentPathResolver(function () use ($path) {
            return $path;
        });

        $result = $builder->paginate($perPage, $columns, $pageName, $page);

        $this->assertEquals(new LengthAwarePaginator($results, 2, $perPage, $page, [
            'path' => $path,
            'pageName' => $pageName,
        ]), $result);
    }

    public function testPaginateWithDefaultArguments()
    {
        $perPage = 15;
        $columns = ['*'];
        $pageName = 'page';
        $page = 1;
        $builder = $this->getMockQueryBuilder();
        $path = 'http://foo.bar?page=3';

        $results = collect([['test' => 'foo'], ['test' => 'bar']]);

        $builder->shouldReceive('getCountForPagination')->once()->with($columns)->andReturn(2);
        $builder->shouldReceive('forPage')->once()->with($page, $perPage)->andReturnSelf();
        $builder->shouldReceive('get')->once()->andReturn($results);

        Paginator::currentPageResolver(function () {
            return 1;
        });

        Paginator::currentPathResolver(function () use ($path) {
            return $path;
        });

        $result = $builder->paginate();

        $this->assertEquals(new LengthAwarePaginator($results, 2, $perPage, $page, [
            'path' => $path,
            'pageName' => $pageName,
        ]), $result);
    }

    public function testPaginateWhenNoResults()
    {
        $perPage = 15;
        $columns = ['*'];
        $pageName = 'page';
        $page = 1;
        $builder = $this->getMockQueryBuilder();
        $path = 'http://foo.bar?page=3';

        $results = [];

        $builder->shouldReceive('getCountForPagination')->once()->with($columns)->andReturn(0);
        $builder->shouldNotReceive('forPage');
        $builder->shouldNotReceive('get');

        Paginator::currentPageResolver(function () {
            return 1;
        });

        Paginator::currentPathResolver(function () use ($path) {
            return $path;
        });

        $result = $builder->paginate();

        $this->assertEquals(new LengthAwarePaginator($results, 0, $perPage, $page, [
            'path' => $path,
            'pageName' => $pageName,
        ]), $result);
    }

    public function testWhereRowValues()
    {
        $builder = $this->getBuilder();
        $builder->select('*')->from('orders')->whereRowValues(['last_update', 'order_number'], '<', [1, 2]);
        $this->assertEquals('select * from "orders" where ("last_update", "order_number") < (?, ?)', $builder->toSql());

        $builder = $this->getBuilder();
        $builder->select('*')->from('orders')->where('company_id', 1)->orWhereRowValues(['last_update', 'order_number'], '<', [1, 2]);
        $this->assertEquals('select * from "orders" where "company_id" = ? or ("last_update", "order_number") < (?, ?)', $builder->toSql());

        $builder = $this->getBuilder();
        $builder->select('*')->from('orders')->whereRowValues(['last_update', 'order_number'], '<', [1, new Raw('2')]);
        $this->assertEquals('select * from "orders" where ("last_update", "order_number") < (?, 2)', $builder->toSql());
        $this->assertEquals([1], $builder->getBindings());
    }

    public function testWhereRowValuesArityMismatch()
    {
        $this->expectException(InvalidArgumentException::class);
        $this->expectExceptionMessage('The number of columns must match the number of values');

        $builder = $this->getBuilder();
        $builder->select('*')->from('orders')->whereRowValues(['last_update'], '<', [1, 2]);
    }

    public function testWhereJsonContainsMySql()
    {
        $builder = $this->getMySqlBuilder();
        $builder->select('*')->from('users')->whereJsonContains('options', ['en']);
        $this->assertEquals('select * from `users` where json_contains(`options`, ?)', $builder->toSql());
        $this->assertEquals(['["en"]'], $builder->getBindings());

        $builder = $this->getMySqlBuilder();
        $builder->select('*')->from('users')->whereJsonContains('users.options->languages', ['en']);
        $this->assertEquals('select * from `users` where json_contains(`users`.`options`, ?, \'$."languages"\')', $builder->toSql());
        $this->assertEquals(['["en"]'], $builder->getBindings());

        $builder = $this->getMySqlBuilder();
        $builder->select('*')->from('users')->where('id', '=', 1)->orWhereJsonContains('options->languages', new Raw("'[\"en\"]'"));
        $this->assertEquals('select * from `users` where `id` = ? or json_contains(`options`, \'["en"]\', \'$."languages"\')', $builder->toSql());
        $this->assertEquals([1], $builder->getBindings());
    }

    public function testWhereJsonContainsPostgres()
    {
        $builder = $this->getPostgresBuilder();
        $builder->select('*')->from('users')->whereJsonContains('options', ['en']);
        $this->assertEquals('select * from "users" where ("options")::jsonb @> ?', $builder->toSql());
        $this->assertEquals(['["en"]'], $builder->getBindings());

        $builder = $this->getPostgresBuilder();
        $builder->select('*')->from('users')->whereJsonContains('users.options->languages', ['en']);
        $this->assertEquals('select * from "users" where ("users"."options"->\'languages\')::jsonb @> ?', $builder->toSql());
        $this->assertEquals(['["en"]'], $builder->getBindings());

        $builder = $this->getPostgresBuilder();
        $builder->select('*')->from('users')->where('id', '=', 1)->orWhereJsonContains('options->languages', new Raw("'[\"en\"]'"));
        $this->assertEquals('select * from "users" where "id" = ? or ("options"->\'languages\')::jsonb @> \'["en"]\'', $builder->toSql());
        $this->assertEquals([1], $builder->getBindings());
    }

    /**
     * @expectedException \RuntimeException
     */
    public function testWhereJsonContainsSqlite()
    {
        $builder = $this->getSQLiteBuilder();
        $builder->select('*')->from('users')->whereJsonContains('options->languages', ['en'])->toSql();
    }

    public function testWhereJsonContainsSqlServer()
    {
        $builder = $this->getSqlServerBuilder();
        $builder->select('*')->from('users')->whereJsonContains('options', true);
        $this->assertEquals('select * from [users] where ? in (select [value] from openjson([options]))', $builder->toSql());
        $this->assertEquals(['true'], $builder->getBindings());

        $builder = $this->getSqlServerBuilder();
        $builder->select('*')->from('users')->whereJsonContains('users.options->languages', 'en');
        $this->assertEquals('select * from [users] where ? in (select [value] from openjson([users].[options], \'$."languages"\'))', $builder->toSql());
        $this->assertEquals(['en'], $builder->getBindings());

        $builder = $this->getSqlServerBuilder();
        $builder->select('*')->from('users')->where('id', '=', 1)->orWhereJsonContains('options->languages', new Raw("'en'"));
        $this->assertEquals('select * from [users] where [id] = ? or \'en\' in (select [value] from openjson([options], \'$."languages"\'))', $builder->toSql());
        $this->assertEquals([1], $builder->getBindings());
    }

    public function testWhereJsonDoesntContainMySql()
    {
        $builder = $this->getMySqlBuilder();
        $builder->select('*')->from('users')->whereJsonDoesntContain('options->languages', ['en']);
        $this->assertEquals('select * from `users` where not json_contains(`options`, ?, \'$."languages"\')', $builder->toSql());
        $this->assertEquals(['["en"]'], $builder->getBindings());

        $builder = $this->getMySqlBuilder();
        $builder->select('*')->from('users')->where('id', '=', 1)->orWhereJsonDoesntContain('options->languages', new Raw("'[\"en\"]'"));
        $this->assertEquals('select * from `users` where `id` = ? or not json_contains(`options`, \'["en"]\', \'$."languages"\')', $builder->toSql());
        $this->assertEquals([1], $builder->getBindings());
    }

    public function testWhereJsonDoesntContainPostgres()
    {
        $builder = $this->getPostgresBuilder();
        $builder->select('*')->from('users')->whereJsonDoesntContain('options->languages', ['en']);
        $this->assertEquals('select * from "users" where not ("options"->\'languages\')::jsonb @> ?', $builder->toSql());
        $this->assertEquals(['["en"]'], $builder->getBindings());

        $builder = $this->getPostgresBuilder();
        $builder->select('*')->from('users')->where('id', '=', 1)->orWhereJsonDoesntContain('options->languages', new Raw("'[\"en\"]'"));
        $this->assertEquals('select * from "users" where "id" = ? or not ("options"->\'languages\')::jsonb @> \'["en"]\'', $builder->toSql());
        $this->assertEquals([1], $builder->getBindings());
    }

    /**
     * @expectedException \RuntimeException
     */
    public function testWhereJsonDoesntContainSqlite()
    {
        $builder = $this->getSQLiteBuilder();
        $builder->select('*')->from('users')->whereJsonDoesntContain('options->languages', ['en'])->toSql();
    }

    public function testWhereJsonDoesntContainSqlServer()
    {
        $builder = $this->getSqlServerBuilder();
        $builder->select('*')->from('users')->whereJsonDoesntContain('options->languages', 'en');
        $this->assertEquals('select * from [users] where not ? in (select [value] from openjson([options], \'$."languages"\'))', $builder->toSql());
        $this->assertEquals(['en'], $builder->getBindings());

        $builder = $this->getSqlServerBuilder();
        $builder->select('*')->from('users')->where('id', '=', 1)->orWhereJsonDoesntContain('options->languages', new Raw("'en'"));
        $this->assertEquals('select * from [users] where [id] = ? or not \'en\' in (select [value] from openjson([options], \'$."languages"\'))', $builder->toSql());
        $this->assertEquals([1], $builder->getBindings());
    }

    public function testWhereJsonLengthMySql()
    {
        $builder = $this->getMySqlBuilder();
        $builder->select('*')->from('users')->whereJsonLength('options', 0);
        $this->assertEquals('select * from `users` where json_length(`options`) = ?', $builder->toSql());
        $this->assertEquals([0], $builder->getBindings());

        $builder = $this->getMySqlBuilder();
        $builder->select('*')->from('users')->whereJsonLength('users.options->languages', '>', 0);
        $this->assertEquals('select * from `users` where json_length(`users`.`options`, \'$."languages"\') > ?', $builder->toSql());
        $this->assertEquals([0], $builder->getBindings());

        $builder = $this->getMySqlBuilder();
        $builder->select('*')->from('users')->where('id', '=', 1)->orWhereJsonLength('options->languages', new Raw('0'));
        $this->assertEquals('select * from `users` where `id` = ? or json_length(`options`, \'$."languages"\') = 0', $builder->toSql());
        $this->assertEquals([1], $builder->getBindings());

        $builder = $this->getMySqlBuilder();
        $builder->select('*')->from('users')->where('id', '=', 1)->orWhereJsonLength('options->languages', '>', new Raw('0'));
        $this->assertEquals('select * from `users` where `id` = ? or json_length(`options`, \'$."languages"\') > 0', $builder->toSql());
        $this->assertEquals([1], $builder->getBindings());
    }

    public function testWhereJsonLengthPostgres()
    {
        $builder = $this->getPostgresBuilder();
        $builder->select('*')->from('users')->whereJsonLength('options', 0);
        $this->assertEquals('select * from "users" where json_array_length(("options")::json) = ?', $builder->toSql());
        $this->assertEquals([0], $builder->getBindings());

        $builder = $this->getPostgresBuilder();
        $builder->select('*')->from('users')->whereJsonLength('users.options->languages', '>', 0);
        $this->assertEquals('select * from "users" where json_array_length(("users"."options"->\'languages\')::json) > ?', $builder->toSql());
        $this->assertEquals([0], $builder->getBindings());

        $builder = $this->getPostgresBuilder();
        $builder->select('*')->from('users')->where('id', '=', 1)->orWhereJsonLength('options->languages', new Raw('0'));
        $this->assertEquals('select * from "users" where "id" = ? or json_array_length(("options"->\'languages\')::json) = 0', $builder->toSql());
        $this->assertEquals([1], $builder->getBindings());

        $builder = $this->getPostgresBuilder();
        $builder->select('*')->from('users')->where('id', '=', 1)->orWhereJsonLength('options->languages', '>', new Raw('0'));
        $this->assertEquals('select * from "users" where "id" = ? or json_array_length(("options"->\'languages\')::json) > 0', $builder->toSql());
        $this->assertEquals([1], $builder->getBindings());
    }

    public function testWhereJsonLengthSqlite()
    {
        $builder = $this->getSQLiteBuilder();
        $builder->select('*')->from('users')->whereJsonLength('options', 0);
        $this->assertEquals('select * from "users" where json_array_length("options") = ?', $builder->toSql());
        $this->assertEquals([0], $builder->getBindings());

        $builder = $this->getSQLiteBuilder();
        $builder->select('*')->from('users')->whereJsonLength('users.options->languages', '>', 0);
        $this->assertEquals('select * from "users" where json_array_length("users"."options", \'$."languages"\') > ?', $builder->toSql());
        $this->assertEquals([0], $builder->getBindings());

        $builder = $this->getSQLiteBuilder();
        $builder->select('*')->from('users')->where('id', '=', 1)->orWhereJsonLength('options->languages', new Raw('0'));
        $this->assertEquals('select * from "users" where "id" = ? or json_array_length("options", \'$."languages"\') = 0', $builder->toSql());
        $this->assertEquals([1], $builder->getBindings());

        $builder = $this->getSQLiteBuilder();
        $builder->select('*')->from('users')->where('id', '=', 1)->orWhereJsonLength('options->languages', '>', new Raw('0'));
        $this->assertEquals('select * from "users" where "id" = ? or json_array_length("options", \'$."languages"\') > 0', $builder->toSql());
        $this->assertEquals([1], $builder->getBindings());
    }

    public function testWhereJsonLengthSqlServer()
    {
        $builder = $this->getSqlServerBuilder();
        $builder->select('*')->from('users')->whereJsonLength('options', 0);
        $this->assertEquals('select * from [users] where (select count(*) from openjson([options])) = ?', $builder->toSql());
        $this->assertEquals([0], $builder->getBindings());

        $builder = $this->getSqlServerBuilder();
        $builder->select('*')->from('users')->whereJsonLength('users.options->languages', '>', 0);
        $this->assertEquals('select * from [users] where (select count(*) from openjson([users].[options], \'$."languages"\')) > ?', $builder->toSql());
        $this->assertEquals([0], $builder->getBindings());

        $builder = $this->getSqlServerBuilder();
        $builder->select('*')->from('users')->where('id', '=', 1)->orWhereJsonLength('options->languages', new Raw('0'));
        $this->assertEquals('select * from [users] where [id] = ? or (select count(*) from openjson([options], \'$."languages"\')) = 0', $builder->toSql());
        $this->assertEquals([1], $builder->getBindings());

        $builder = $this->getSqlServerBuilder();
        $builder->select('*')->from('users')->where('id', '=', 1)->orWhereJsonLength('options->languages', '>', new Raw('0'));
        $this->assertEquals('select * from [users] where [id] = ? or (select count(*) from openjson([options], \'$."languages"\')) > 0', $builder->toSql());
        $this->assertEquals([1], $builder->getBindings());
    }

    public function testFromSub()
    {
        $builder = $this->getBuilder();
        $builder->fromSub(function ($query) {
            $query->select(new Raw('max(last_seen_at) as last_seen_at'))->from('user_sessions')->where('foo', '=', '1');
        }, 'sessions')->where('bar', '<', '10');
        $this->assertEquals('select * from (select max(last_seen_at) as last_seen_at from "user_sessions" where "foo" = ?) as "sessions" where "bar" < ?', $builder->toSql());
        $this->assertEquals(['1', '10'], $builder->getBindings());
    }

    public function testFromSubWithoutBindings()
    {
        $builder = $this->getBuilder();
        $builder->fromSub(function ($query) {
            $query->select(new Raw('max(last_seen_at) as last_seen_at'))->from('user_sessions');
        }, 'sessions');
        $this->assertEquals('select * from (select max(last_seen_at) as last_seen_at from "user_sessions") as "sessions"', $builder->toSql());
    }

    public function testFromRaw()
    {
        $builder = $this->getBuilder();
        $builder->fromRaw(new Raw('(select max(last_seen_at) as last_seen_at from "user_sessions") as "sessions"'));
        $this->assertEquals('select * from (select max(last_seen_at) as last_seen_at from "user_sessions") as "sessions"', $builder->toSql());
    }

    public function testFromRawOnSqlServer()
    {
        $builder = $this->getSqlServerBuilder();
        $builder->fromRaw('dbo.[SomeNameWithRoundBrackets (test)]');
        $this->assertEquals('select * from dbo.[SomeNameWithRoundBrackets (test)]', $builder->toSql());
    }

    public function testFromRawWithWhereOnTheMainQuery()
    {
        $builder = $this->getBuilder();
        $builder->fromRaw(new Raw('(select max(last_seen_at) as last_seen_at from "sessions") as "last_seen_at"'))->where('last_seen_at', '>', '1520652582');
        $this->assertEquals('select * from (select max(last_seen_at) as last_seen_at from "sessions") as "last_seen_at" where "last_seen_at" > ?', $builder->toSql());
        $this->assertEquals(['1520652582'], $builder->getBindings());
    }

    protected function getBuilder()
    {
        $grammar = new Grammar;
        $processor = m::mock(Processor::class);

        return new Builder(m::mock(ConnectionInterface::class), $grammar, $processor);
    }

    protected function getPostgresBuilder()
    {
        $grammar = new PostgresGrammar;
        $processor = m::mock(Processor::class);

        return new Builder(m::mock(ConnectionInterface::class), $grammar, $processor);
    }

    protected function getMySqlBuilder()
    {
        $grammar = new MySqlGrammar;
        $processor = m::mock(Processor::class);

        return new Builder(m::mock(ConnectionInterface::class), $grammar, $processor);
    }

    protected function getSQLiteBuilder()
    {
        $grammar = new SQLiteGrammar;
        $processor = m::mock(Processor::class);

        return new Builder(m::mock(ConnectionInterface::class), $grammar, $processor);
    }

    protected function getSqlServerBuilder()
    {
        $grammar = new SqlServerGrammar;
        $processor = m::mock(Processor::class);

        return new Builder(m::mock(ConnectionInterface::class), $grammar, $processor);
    }

    protected function getMySqlBuilderWithProcessor()
    {
        $grammar = new MySqlGrammar;
        $processor = new MySqlProcessor;

        return new Builder(m::mock(ConnectionInterface::class), $grammar, $processor);
    }

    /**
     * @return m\MockInterface
     */
    protected function getMockQueryBuilder()
    {
        return m::mock(Builder::class, [
            m::mock(ConnectionInterface::class),
            new Grammar,
            m::mock(Processor::class),
        ])->makePartial();
    }
}<|MERGE_RESOLUTION|>--- conflicted
+++ resolved
@@ -1768,8 +1768,6 @@
         $this->assertTrue($result);
     }
 
-<<<<<<< HEAD
-=======
     public function testInsertUsingMethod()
     {
         $builder = $this->getBuilder();
@@ -1793,7 +1791,6 @@
         $this->assertTrue($result);
     }
 
->>>>>>> adb72b43
     public function testInsertGetIdMethod()
     {
         $builder = $this->getBuilder();
