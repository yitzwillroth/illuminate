--- conflicted
+++ resolved
@@ -13,25 +13,8 @@
     {
         $model = new SoftDeletingModel;
 
-<<<<<<< HEAD
         $this->assertArrayHasKey('deleted_at', $model->getCasts());
         $this->assertSame('datetime', $model->getCasts()['deleted_at']);
-=======
-        $this->assertContains('deleted_at', $model->getDates());
-    }
-
-    public function testDeletedAtIsUniqueWhenAlreadyExists()
-    {
-        $model = new class extends SoftDeletingModel
-        {
-            protected $dates = ['deleted_at'];
-        };
-        $entries = array_filter($model->getDates(), function ($attribute) {
-            return $attribute === 'deleted_at';
-        });
-
-        $this->assertCount(1, $entries);
->>>>>>> cee4dae4
     }
 
     public function testDeletedAtIsCastToCarbonInstance()
