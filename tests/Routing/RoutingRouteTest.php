--- conflicted
+++ resolved
@@ -754,8 +754,6 @@
         $this->assertFalse(isset($_SERVER['route.test.controller.except.middleware']));
     }
 
-<<<<<<< HEAD
-=======
     public function testControllerMiddlewareGroups()
     {
         unset(
@@ -777,14 +775,6 @@
         $this->assertEquals('Illuminate\Http\Response', $_SERVER['route.test.controller.middleware.class']);
     }
 
-    public function testControllerInspection()
-    {
-        $router = $this->getRouter();
-        $router->controller('home', 'RouteTestInspectedControllerStub');
-        $this->assertEquals('hello', $router->dispatch(Request::create('home/foo', 'GET'))->getContent());
-    }
-
->>>>>>> 11cf3f50
     protected function getRouter()
     {
         return new Router(new Illuminate\Events\Dispatcher);
