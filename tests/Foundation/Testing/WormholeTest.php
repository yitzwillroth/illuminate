--- conflicted
+++ resolved
@@ -61,10 +61,7 @@
 
         (new Wormhole(5))->microseconds();
         $this->assertSame('2000-01-01 00:00:00.000006', Date::now()->format('Y-m-d H:i:s.u'));
-<<<<<<< HEAD
 
         Carbon::setTestnow();
-=======
->>>>>>> a13b7262
     }
 }