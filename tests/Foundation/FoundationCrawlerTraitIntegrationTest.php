<?php

use Illuminate\Foundation\Testing\CrawlerTrait;
use Symfony\Component\DomCrawler\Crawler;

class FoundationCrawlerTraitIntegrationTest extends PHPUnit_Framework_TestCase
{
    use CrawlerTrait;

    public function testSeeLink()
    {
        $this->crawler = new Crawler(
            '<a href="https://laravel.com">Laravel</a>'
        );

        $this->seeLink('Laravel');
        $this->seeLink('Laravel', 'https://laravel.com');
    }

<<<<<<< HEAD
    public function testSeeInInputArray()
    {
        $this->crawler = new Crawler(
            '<input type="text" name="framework[]" value="Laravel">'
        );

        $this->seeInField('framework[]', 'Laravel');
    }

    public function testSeeInTextarea()
=======
    public function testDontSeeLink()
>>>>>>> 99b49aea
    {
        $this->crawler = new Crawler(
            '<a href="https://laravel.com">Laravel</a>'
        );

        $this->dontSeeLink('Symfony');
        $this->dontSeeLink('Symfony', 'https://symfonyc.com');
    }

    protected function getInputHtml()
    {
        return '<input type="text" name="framework" value="Laravel">';
    }

    public function testSeeInInput()
    {
        $this->crawler = new Crawler($this->getInputHtml());
        $this->seeInField('framework', 'Laravel');
    }

    public function testDontSeeInInput()
    {
        $this->crawler = new Crawler($this->getInputHtml());
        $this->dontSeeInField('framework', 'Rails');
    }

    protected function getTextareaHtml()
    {
        return '<textarea name="description">Laravel is awesome</textarea>';
    }

    public function testSeeInTextarea()
    {
        $this->crawler = new Crawler($this->getTextareaHtml());
        $this->seeInField('description', 'Laravel is awesome');
    }

    public function testDontSeeInTextarea()
    {
        $this->crawler = new Crawler($this->getTextareaHtml());
        $this->dontSeeInField('description', 'Rails is awesome');
    }

    protected function getSelectHtml()
    {
        return
         '<select name="availability">'
        .'    <option value="partial_time">Partial time</option>'
        .'    <option value="full_time" selected>Full time</option>'
        .'</select>';
    }

    public function testSeeOptionIsSelected()
    {
        $this->crawler = new Crawler($this->getSelectHtml());
        $this->seeIsSelected('availability', 'full_time');
    }

    public function testDontSeeOptionIsSelected()
    {
        $this->crawler = new Crawler($this->getSelectHtml());
        $this->dontSeeIsSelected('availability', 'partial_time');
    }

    protected function getRadiosHtml()
    {
        return
         '<input type="radio" name="availability" value="partial_time">'
        .'<input type="radio" name="availability" value="full_time" checked>';
    }

    public function testSeeRadioIsChecked()
    {
        $this->crawler = new Crawler($this->getRadiosHtml());
        $this->seeIsSelected('availability', 'full_time');
    }

    public function testDontSeeRadioIsChecked()
    {
        $this->crawler = new Crawler($this->getRadiosHtml());
        $this->dontSeeIsSelected('availability', 'partial_time');
    }

    protected function getCheckboxesHtml()
    {
        return
             '<input type="checkbox" name="terms" checked>'
            .'<input type="checkbox" name="list">';
    }

    public function testSeeCheckboxIsChecked()
    {
        $this->crawler = new Crawler($this->getCheckboxesHtml());
        $this->seeIsChecked('terms');
    }

    public function testDontSeeCheckboxIsChecked()
    {
        $this->crawler = new Crawler($this->getCheckboxesHtml());
        $this->dontSeeIsChecked('list');
    }
}<|MERGE_RESOLUTION|>--- conflicted
+++ resolved
@@ -17,20 +17,7 @@
         $this->seeLink('Laravel', 'https://laravel.com');
     }
 
-<<<<<<< HEAD
-    public function testSeeInInputArray()
-    {
-        $this->crawler = new Crawler(
-            '<input type="text" name="framework[]" value="Laravel">'
-        );
-
-        $this->seeInField('framework[]', 'Laravel');
-    }
-
-    public function testSeeInTextarea()
-=======
     public function testDontSeeLink()
->>>>>>> 99b49aea
     {
         $this->crawler = new Crawler(
             '<a href="https://laravel.com">Laravel</a>'
@@ -55,6 +42,23 @@
     {
         $this->crawler = new Crawler($this->getInputHtml());
         $this->dontSeeInField('framework', 'Rails');
+    }
+
+    protected function getInputArrayHtml()
+    {
+        return '<input type="text" name="framework[]" value="Laravel">';
+    }
+
+    public function testSeeInInputArray()
+    {
+        $this->crawler = new Crawler($this->getInputArrayHtml());
+        $this->seeInField('framework[]', 'Laravel');
+    }
+
+    public function testDontSeeInInputArray()
+    {
+        $this->crawler = new Crawler($this->getInputArrayHtml());
+        $this->dontSeeInField('framework[]', 'Rails');
     }
 
     protected function getTextareaHtml()
