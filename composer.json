{
    "name": "laravel/framework",
    "description": "The Laravel Framework.",
    "keywords": ["framework", "laravel"],
    "license": "MIT",
    "homepage": "https://laravel.com",
    "support": {
        "issues": "https://github.com/laravel/framework/issues",
        "source": "https://github.com/laravel/framework"
    },
    "authors": [
        {
            "name": "Taylor Otwell",
            "email": "taylor@laravel.com"
        }
    ],
    "require": {
        "php": "^8.1",
        "ext-mbstring": "*",
        "ext-openssl": "*",
        "doctrine/inflector": "^2.0",
        "dragonmantank/cron-expression": "^3.3.2",
        "egulias/email-validator": "^3.2.1",
        "fruitcake/php-cors": "^1.2",
        "laravel/serializable-closure": "^1.2.2",
        "league/commonmark": "^2.2.1",
        "league/flysystem": "^3.8.0",
        "monolog/monolog": "^3.0",
        "nesbot/carbon": "^2.62.1",
        "nunomaduro/termwind": "^1.13",
        "psr/container": "^1.1.1|^2.0.1",
        "psr/log": "^1.0|^2.0|^3.0",
        "psr/simple-cache": "^1.0|^2.0|^3.0",
        "ramsey/uuid": "^4.5",
        "symfony/console": "^6.2",
        "symfony/error-handler": "^6.2",
        "symfony/finder": "^6.2",
        "symfony/http-foundation": "^6.2",
        "symfony/http-kernel": "^6.2",
        "symfony/mailer": "^6.2",
        "symfony/mime": "^6.2",
        "symfony/process": "^6.2",
        "symfony/routing": "^6.2",
        "symfony/uid": "^6.2",
        "symfony/var-dumper": "^6.2",
        "tijsverkoyen/css-to-inline-styles": "^2.2.5",
        "vlucas/phpdotenv": "^5.4.1",
        "voku/portable-ascii": "^2.0"
    },
    "replace": {
        "illuminate/auth": "self.version",
        "illuminate/broadcasting": "self.version",
        "illuminate/bus": "self.version",
        "illuminate/cache": "self.version",
        "illuminate/collections": "self.version",
        "illuminate/conditionable": "self.version",
        "illuminate/config": "self.version",
        "illuminate/console": "self.version",
        "illuminate/container": "self.version",
        "illuminate/contracts": "self.version",
        "illuminate/cookie": "self.version",
        "illuminate/database": "self.version",
        "illuminate/encryption": "self.version",
        "illuminate/events": "self.version",
        "illuminate/filesystem": "self.version",
        "illuminate/hashing": "self.version",
        "illuminate/http": "self.version",
        "illuminate/log": "self.version",
        "illuminate/macroable": "self.version",
        "illuminate/mail": "self.version",
        "illuminate/notifications": "self.version",
        "illuminate/pagination": "self.version",
        "illuminate/pipeline": "self.version",
        "illuminate/queue": "self.version",
        "illuminate/redis": "self.version",
        "illuminate/routing": "self.version",
        "illuminate/session": "self.version",
        "illuminate/support": "self.version",
        "illuminate/testing": "self.version",
        "illuminate/translation": "self.version",
        "illuminate/validation": "self.version",
        "illuminate/view": "self.version"
    },
    "require-dev": {
        "ably/ably-php": "^1.0",
        "aws/aws-sdk-php": "^3.235.5",
<<<<<<< HEAD
        "doctrine/dbal": "^3.5.1",
        "fakerphp/faker": "^1.9.2",
=======
        "doctrine/dbal": "^2.13.3|^3.1.4",
        "fakerphp/faker": "^1.21",
>>>>>>> 1ac281bf
        "guzzlehttp/guzzle": "^7.5",
        "league/flysystem-aws-s3-v3": "^3.0",
        "league/flysystem-ftp": "^3.0",
        "league/flysystem-path-prefixing": "^3.3",
        "league/flysystem-read-only": "^3.3",
        "league/flysystem-sftp-v3": "^3.0",
        "mockery/mockery": "^1.5.1",
<<<<<<< HEAD
        "orchestra/testbench-core": "^8.0",
=======
        "orchestra/testbench-core": "^7.16",
>>>>>>> 1ac281bf
        "pda/pheanstalk": "^4.0",
        "phpstan/phpstan": "^1.4.7",
        "phpunit/phpunit": "^9.5.8",
        "predis/predis": "^2.0.2",
        "symfony/cache": "^6.2"
    },
    "provide": {
        "psr/container-implementation": "1.1|2.0",
        "psr/simple-cache-implementation": "1.0|2.0|3.0"
    },
    "conflict": {
        "tightenco/collect": "<5.5.33"
    },
    "autoload": {
        "files": [
            "src/Illuminate/Collections/helpers.php",
            "src/Illuminate/Events/functions.php",
            "src/Illuminate/Foundation/helpers.php",
            "src/Illuminate/Support/helpers.php"
        ],
        "psr-4": {
            "Illuminate\\": "src/Illuminate/",
            "Illuminate\\Support\\": [
                "src/Illuminate/Macroable/",
                "src/Illuminate/Collections/",
                "src/Illuminate/Conditionable/"
            ]
        }
    },
    "autoload-dev": {
        "files": [
            "tests/Database/stubs/MigrationCreatorFakeMigration.php"
        ],
        "psr-4": {
            "Illuminate\\Tests\\": "tests/"
        }
    },
    "extra": {
        "branch-alias": {
            "dev-master": "10.x-dev"
        }
    },
    "suggest": {
        "ext-bcmath": "Required to use the multiple_of validation rule.",
        "ext-ftp": "Required to use the Flysystem FTP driver.",
        "ext-gd": "Required to use Illuminate\\Http\\Testing\\FileFactory::image().",
        "ext-memcached": "Required to use the memcache cache driver.",
        "ext-pcntl": "Required to use all features of the queue worker.",
        "ext-posix": "Required to use all features of the queue worker.",
        "ext-redis": "Required to use the Redis cache and queue drivers (^4.0|^5.0).",
        "ably/ably-php": "Required to use the Ably broadcast driver (^1.0).",
        "aws/aws-sdk-php": "Required to use the SQS queue driver, DynamoDb failed job storage, and SES mail driver (^3.235.5).",
        "brianium/paratest": "Required to run tests in parallel (^6.0).",
        "doctrine/dbal": "Required to rename columns and drop SQLite columns (^3.5.1).",
        "fakerphp/faker": "Required to use the eloquent factory builder (^1.9.1).",
        "filp/whoops": "Required for friendly error pages in development (^2.14.3).",
        "guzzlehttp/guzzle": "Required to use the HTTP Client and the ping methods on schedules (^7.5).",
        "laravel/tinker": "Required to use the tinker console command (^2.0).",
        "league/flysystem-aws-s3-v3": "Required to use the Flysystem S3 driver (^3.0).",
        "league/flysystem-ftp": "Required to use the Flysystem FTP driver (^3.0).",
        "league/flysystem-path-prefixing": "Required to use the scoped driver (^3.3).",
        "league/flysystem-read-only": "Required to use read-only disks (^3.3)",
        "league/flysystem-sftp-v3": "Required to use the Flysystem SFTP driver (^3.0).",
        "mockery/mockery": "Required to use mocking (^1.5.1).",
        "nyholm/psr7": "Required to use PSR-7 bridging features (^1.2).",
        "pda/pheanstalk": "Required to use the beanstalk queue driver (^4.0).",
        "phpunit/phpunit": "Required to use assertions and run tests (^9.5.8).",
        "predis/predis": "Required to use the predis connector (^2.0.2).",
        "psr/http-message": "Required to allow Storage::put to accept a StreamInterface (^1.0).",
        "pusher/pusher-php-server": "Required to use the Pusher broadcast driver (^6.0|^7.0).",
        "symfony/cache": "Required to PSR-6 cache bridge (^6.2).",
        "symfony/filesystem": "Required to enable support for relative symbolic links (^6.2).",
        "symfony/http-client": "Required to enable support for the Symfony API mail transports (^6.2).",
        "symfony/mailgun-mailer": "Required to enable support for the Mailgun mail transport (^6.2).",
        "symfony/postmark-mailer": "Required to enable support for the Postmark mail transport (^6.2).",
        "symfony/psr-http-message-bridge": "Required to use PSR-7 bridging features (^2.0)."
    },
    "config": {
        "sort-packages": true,
        "allow-plugins": {
            "composer/package-versions-deprecated": true
        }
    },
    "minimum-stability": "dev",
    "prefer-stable": true
}<|MERGE_RESOLUTION|>--- conflicted
+++ resolved
@@ -84,13 +84,8 @@
     "require-dev": {
         "ably/ably-php": "^1.0",
         "aws/aws-sdk-php": "^3.235.5",
-<<<<<<< HEAD
         "doctrine/dbal": "^3.5.1",
-        "fakerphp/faker": "^1.9.2",
-=======
-        "doctrine/dbal": "^2.13.3|^3.1.4",
         "fakerphp/faker": "^1.21",
->>>>>>> 1ac281bf
         "guzzlehttp/guzzle": "^7.5",
         "league/flysystem-aws-s3-v3": "^3.0",
         "league/flysystem-ftp": "^3.0",
@@ -98,11 +93,7 @@
         "league/flysystem-read-only": "^3.3",
         "league/flysystem-sftp-v3": "^3.0",
         "mockery/mockery": "^1.5.1",
-<<<<<<< HEAD
         "orchestra/testbench-core": "^8.0",
-=======
-        "orchestra/testbench-core": "^7.16",
->>>>>>> 1ac281bf
         "pda/pheanstalk": "^4.0",
         "phpstan/phpstan": "^1.4.7",
         "phpunit/phpunit": "^9.5.8",
