{
    "name": "laravel/framework",
    "description": "The Laravel Framework.",
    "keywords": ["framework", "laravel"],
    "license": "MIT",
    "homepage": "https://laravel.com",
    "support": {
        "issues": "https://github.com/laravel/framework/issues",
        "source": "https://github.com/laravel/framework"
    },
    "authors": [
        {
            "name": "Taylor Otwell",
            "email": "taylor@laravel.com"
        }
    ],
    "require": {
        "php": "^8.1",
        "ext-mbstring": "*",
        "ext-openssl": "*",
        "doctrine/inflector": "^2.0",
        "dragonmantank/cron-expression": "^3.3.2",
        "egulias/email-validator": "^3.2.1",
        "fruitcake/php-cors": "^1.2",
        "laravel/serializable-closure": "^1.2.2",
        "league/commonmark": "^2.2",
<<<<<<< HEAD
        "league/flysystem": "^3.0.16",
        "monolog/monolog": "^3.0",
        "nesbot/carbon": "^2.53.1",
=======
        "league/flysystem": "^3.8.0",
        "monolog/monolog": "^2.0",
        "nesbot/carbon": "^2.62.1",
>>>>>>> 470f0dad
        "nunomaduro/termwind": "^1.13",
        "psr/container": "^1.1.1|^2.0.1",
        "psr/log": "^1.0|^2.0|^3.0",
        "psr/simple-cache": "^1.0|^2.0|^3.0",
<<<<<<< HEAD
        "ramsey/uuid": "^4.5",
        "symfony/console": "^6.2",
        "symfony/error-handler": "^6.2",
        "symfony/finder": "^6.2",
        "symfony/http-foundation": "^6.2",
        "symfony/http-kernel": "^6.2",
        "symfony/mailer": "^6.2",
        "symfony/mime": "^6.2",
        "symfony/process": "^6.2",
        "symfony/routing": "^6.2",
        "symfony/uid": "^6.2",
        "symfony/var-dumper": "^6.2",
        "tijsverkoyen/css-to-inline-styles": "^2.2.2",
=======
        "ramsey/uuid": "^4.2.2",
        "symfony/console": "^6.0.9",
        "symfony/error-handler": "^6.0",
        "symfony/finder": "^6.0",
        "symfony/http-foundation": "^6.0",
        "symfony/http-kernel": "^6.0",
        "symfony/mailer": "^6.0",
        "symfony/mime": "^6.0",
        "symfony/process": "^6.0",
        "symfony/routing": "^6.0",
        "symfony/uid": "^6.0",
        "symfony/var-dumper": "^6.0",
        "tijsverkoyen/css-to-inline-styles": "^2.2.5",
>>>>>>> 470f0dad
        "vlucas/phpdotenv": "^5.4.1",
        "voku/portable-ascii": "^2.0"
    },
    "replace": {
        "illuminate/auth": "self.version",
        "illuminate/broadcasting": "self.version",
        "illuminate/bus": "self.version",
        "illuminate/cache": "self.version",
        "illuminate/collections": "self.version",
        "illuminate/conditionable": "self.version",
        "illuminate/config": "self.version",
        "illuminate/console": "self.version",
        "illuminate/container": "self.version",
        "illuminate/contracts": "self.version",
        "illuminate/cookie": "self.version",
        "illuminate/database": "self.version",
        "illuminate/encryption": "self.version",
        "illuminate/events": "self.version",
        "illuminate/filesystem": "self.version",
        "illuminate/hashing": "self.version",
        "illuminate/http": "self.version",
        "illuminate/log": "self.version",
        "illuminate/macroable": "self.version",
        "illuminate/mail": "self.version",
        "illuminate/notifications": "self.version",
        "illuminate/pagination": "self.version",
        "illuminate/pipeline": "self.version",
        "illuminate/queue": "self.version",
        "illuminate/redis": "self.version",
        "illuminate/routing": "self.version",
        "illuminate/session": "self.version",
        "illuminate/support": "self.version",
        "illuminate/testing": "self.version",
        "illuminate/translation": "self.version",
        "illuminate/validation": "self.version",
        "illuminate/view": "self.version"
    },
    "require-dev": {
        "ably/ably-php": "^1.0",
        "aws/aws-sdk-php": "^3.235.5",
        "doctrine/dbal": "^2.13.3|^3.1.4",
        "fakerphp/faker": "^1.9.2",
        "guzzlehttp/guzzle": "^7.5",
        "league/flysystem-aws-s3-v3": "^3.0",
        "league/flysystem-ftp": "^3.0",
        "league/flysystem-path-prefixing": "^3.3",
        "league/flysystem-read-only": "^3.3",
        "league/flysystem-sftp-v3": "^3.0",
<<<<<<< HEAD
        "mockery/mockery": "^1.4.4",
        "orchestra/testbench-core": "^8.0",
        "pda/pheanstalk": "^4.0",
        "phpstan/phpstan": "^1.4.7",
        "phpunit/phpunit": "^9.5.8",
        "predis/predis": "^2.0",
        "symfony/cache": "^6.2"
=======
        "mockery/mockery": "^1.5.1",
        "orchestra/testbench-core": "^7.11",
        "pda/pheanstalk": "^4.0",
        "phpstan/phpstan": "^1.4.7",
        "phpunit/phpunit": "^9.5.8",
        "predis/predis": "^1.1.9|^2.0.2",
        "symfony/cache": "^6.0"
>>>>>>> 470f0dad
    },
    "provide": {
        "psr/container-implementation": "1.1|2.0",
        "psr/simple-cache-implementation": "1.0|2.0|3.0"
    },
    "conflict": {
        "tightenco/collect": "<5.5.33"
    },
    "autoload": {
        "files": [
            "src/Illuminate/Collections/helpers.php",
            "src/Illuminate/Events/functions.php",
            "src/Illuminate/Foundation/helpers.php",
            "src/Illuminate/Support/helpers.php"
        ],
        "psr-4": {
            "Illuminate\\": "src/Illuminate/",
            "Illuminate\\Support\\": [
                "src/Illuminate/Macroable/",
                "src/Illuminate/Collections/",
                "src/Illuminate/Conditionable/"
            ]
        }
    },
    "autoload-dev": {
        "files": [
            "tests/Database/stubs/MigrationCreatorFakeMigration.php"
        ],
        "psr-4": {
            "Illuminate\\Tests\\": "tests/"
        }
    },
    "extra": {
        "branch-alias": {
            "dev-master": "10.x-dev"
        }
    },
    "suggest": {
        "ext-bcmath": "Required to use the multiple_of validation rule.",
        "ext-ftp": "Required to use the Flysystem FTP driver.",
        "ext-gd": "Required to use Illuminate\\Http\\Testing\\FileFactory::image().",
        "ext-memcached": "Required to use the memcache cache driver.",
        "ext-pcntl": "Required to use all features of the queue worker.",
        "ext-posix": "Required to use all features of the queue worker.",
        "ext-redis": "Required to use the Redis cache and queue drivers (^4.0|^5.0).",
        "ably/ably-php": "Required to use the Ably broadcast driver (^1.0).",
        "aws/aws-sdk-php": "Required to use the SQS queue driver, DynamoDb failed job storage, and SES mail driver (^3.235.5).",
        "brianium/paratest": "Required to run tests in parallel (^6.0).",
        "doctrine/dbal": "Required to rename columns and drop SQLite columns (^2.13.3|^3.1.4).",
        "fakerphp/faker": "Required to use the eloquent factory builder (^1.9.1).",
        "filp/whoops": "Required for friendly error pages in development (^2.14.3).",
        "guzzlehttp/guzzle": "Required to use the HTTP Client and the ping methods on schedules (^7.5).",
        "laravel/tinker": "Required to use the tinker console command (^2.0).",
        "league/flysystem-aws-s3-v3": "Required to use the Flysystem S3 driver (^3.0).",
        "league/flysystem-ftp": "Required to use the Flysystem FTP driver (^3.0).",
        "league/flysystem-path-prefixing": "Required to use the scoped driver (^3.3).",
        "league/flysystem-read-only": "Required to use read-only disks (^3.3)",
        "league/flysystem-sftp-v3": "Required to use the Flysystem SFTP driver (^3.0).",
        "mockery/mockery": "Required to use mocking (^1.5.1).",
        "nyholm/psr7": "Required to use PSR-7 bridging features (^1.2).",
        "pda/pheanstalk": "Required to use the beanstalk queue driver (^4.0).",
        "phpunit/phpunit": "Required to use assertions and run tests (^9.5.8).",
<<<<<<< HEAD
        "predis/predis": "Required to use the predis connector (^2.0).",
=======
        "predis/predis": "Required to use the predis connector (^1.1.9|^2.0.2).",
>>>>>>> 470f0dad
        "psr/http-message": "Required to allow Storage::put to accept a StreamInterface (^1.0).",
        "pusher/pusher-php-server": "Required to use the Pusher broadcast driver (^6.0|^7.0).",
        "symfony/cache": "Required to PSR-6 cache bridge (^6.2).",
        "symfony/filesystem": "Required to enable support for relative symbolic links (^6.2).",
        "symfony/http-client": "Required to enable support for the Symfony API mail transports (^6.2).",
        "symfony/mailgun-mailer": "Required to enable support for the Mailgun mail transport (^6.2).",
        "symfony/postmark-mailer": "Required to enable support for the Postmark mail transport (^6.2).",
        "symfony/psr-http-message-bridge": "Required to use PSR-7 bridging features (^2.0)."
    },
    "config": {
        "sort-packages": true,
        "allow-plugins": {
            "composer/package-versions-deprecated": true
        }
    },
    "minimum-stability": "dev",
    "prefer-stable": true
}<|MERGE_RESOLUTION|>--- conflicted
+++ resolved
@@ -24,20 +24,13 @@
         "fruitcake/php-cors": "^1.2",
         "laravel/serializable-closure": "^1.2.2",
         "league/commonmark": "^2.2",
-<<<<<<< HEAD
-        "league/flysystem": "^3.0.16",
+        "league/flysystem": "^3.8.0",
         "monolog/monolog": "^3.0",
-        "nesbot/carbon": "^2.53.1",
-=======
-        "league/flysystem": "^3.8.0",
-        "monolog/monolog": "^2.0",
         "nesbot/carbon": "^2.62.1",
->>>>>>> 470f0dad
         "nunomaduro/termwind": "^1.13",
         "psr/container": "^1.1.1|^2.0.1",
         "psr/log": "^1.0|^2.0|^3.0",
         "psr/simple-cache": "^1.0|^2.0|^3.0",
-<<<<<<< HEAD
         "ramsey/uuid": "^4.5",
         "symfony/console": "^6.2",
         "symfony/error-handler": "^6.2",
@@ -50,22 +43,7 @@
         "symfony/routing": "^6.2",
         "symfony/uid": "^6.2",
         "symfony/var-dumper": "^6.2",
-        "tijsverkoyen/css-to-inline-styles": "^2.2.2",
-=======
-        "ramsey/uuid": "^4.2.2",
-        "symfony/console": "^6.0.9",
-        "symfony/error-handler": "^6.0",
-        "symfony/finder": "^6.0",
-        "symfony/http-foundation": "^6.0",
-        "symfony/http-kernel": "^6.0",
-        "symfony/mailer": "^6.0",
-        "symfony/mime": "^6.0",
-        "symfony/process": "^6.0",
-        "symfony/routing": "^6.0",
-        "symfony/uid": "^6.0",
-        "symfony/var-dumper": "^6.0",
         "tijsverkoyen/css-to-inline-styles": "^2.2.5",
->>>>>>> 470f0dad
         "vlucas/phpdotenv": "^5.4.1",
         "voku/portable-ascii": "^2.0"
     },
@@ -114,23 +92,13 @@
         "league/flysystem-path-prefixing": "^3.3",
         "league/flysystem-read-only": "^3.3",
         "league/flysystem-sftp-v3": "^3.0",
-<<<<<<< HEAD
-        "mockery/mockery": "^1.4.4",
+        "mockery/mockery": "^1.5.1",
         "orchestra/testbench-core": "^8.0",
         "pda/pheanstalk": "^4.0",
         "phpstan/phpstan": "^1.4.7",
         "phpunit/phpunit": "^9.5.8",
-        "predis/predis": "^2.0",
+        "predis/predis": "^2.0.2",
         "symfony/cache": "^6.2"
-=======
-        "mockery/mockery": "^1.5.1",
-        "orchestra/testbench-core": "^7.11",
-        "pda/pheanstalk": "^4.0",
-        "phpstan/phpstan": "^1.4.7",
-        "phpunit/phpunit": "^9.5.8",
-        "predis/predis": "^1.1.9|^2.0.2",
-        "symfony/cache": "^6.0"
->>>>>>> 470f0dad
     },
     "provide": {
         "psr/container-implementation": "1.1|2.0",
@@ -193,11 +161,7 @@
         "nyholm/psr7": "Required to use PSR-7 bridging features (^1.2).",
         "pda/pheanstalk": "Required to use the beanstalk queue driver (^4.0).",
         "phpunit/phpunit": "Required to use assertions and run tests (^9.5.8).",
-<<<<<<< HEAD
-        "predis/predis": "Required to use the predis connector (^2.0).",
-=======
-        "predis/predis": "Required to use the predis connector (^1.1.9|^2.0.2).",
->>>>>>> 470f0dad
+        "predis/predis": "Required to use the predis connector (^2.0.2).",
         "psr/http-message": "Required to allow Storage::put to accept a StreamInterface (^1.0).",
         "pusher/pusher-php-server": "Required to use the Pusher broadcast driver (^6.0|^7.0).",
         "symfony/cache": "Required to PSR-6 cache bridge (^6.2).",
