--- conflicted
+++ resolved
@@ -81,8 +81,7 @@
     },
     "require-dev": {
         "aws/aws-sdk-php": "^3.198.1",
-<<<<<<< HEAD
-        "doctrine/dbal": "^2.13.3|^3.1.2",
+        "doctrine/dbal": "^2.13.3|^3.1.4",
         "fakerphp/faker": "^1.9.2",
         "guzzlehttp/guzzle": "^7.2",
         "league/flysystem-aws-s3-v3": "^2.0",
@@ -90,14 +89,6 @@
         "league/flysystem-sftp": "^2.0",
         "mockery/mockery": "^1.4.4",
         "orchestra/testbench-core": "^7.0",
-=======
-        "doctrine/dbal": "^2.13.3|^3.1.4",
-        "filp/whoops": "^2.14.3",
-        "guzzlehttp/guzzle": "^6.5.5|^7.0.1",
-        "league/flysystem-cached-adapter": "^1.0",
-        "mockery/mockery": "^1.4.4",
-        "orchestra/testbench-core": "^6.27",
->>>>>>> 8b36ce2e
         "pda/pheanstalk": "^4.0",
         "phpstan/phpstan": "^1.0",
         "predis/predis": "^1.1.9",
@@ -164,8 +155,7 @@
         "phpunit/phpunit": "Required to use assertions and run tests (^9.5.8).",
         "predis/predis": "Required to use the predis connector (^1.1.9).",
         "psr/http-message": "Required to allow Storage::put to accept a StreamInterface (^1.0).",
-<<<<<<< HEAD
-        "pusher/pusher-php-server": "Required to use the Pusher broadcast driver (^5.0|^6.0).",
+        "pusher/pusher-php-server": "Required to use the Pusher broadcast driver (^5.0|^6.0|^7.0).",
         "symfony/amazon-mailer": "Required to enable support for the SES mail transport (^6.0).",
         "symfony/cache": "Required to PSR-6 cache bridge (^6.0).",
         "symfony/filesystem": "Required to enable support for relative symbolic links (^6.0).",
@@ -173,13 +163,6 @@
         "symfony/mailgun-mailer": "Required to enable support for the Mailgun mail transport (^6.0).",
         "symfony/postmark-mailer": "Required to enable support for the Postmark mail transport (^6.0).",
         "symfony/psr-http-message-bridge": "Required to use PSR-7 bridging features (^2.0)."
-=======
-        "pusher/pusher-php-server": "Required to use the Pusher broadcast driver (^4.0|^5.0|^6.0|^7.0).",
-        "symfony/cache": "Required to PSR-6 cache bridge (^5.1.4).",
-        "symfony/filesystem": "Required to enable support for relative symbolic links (^5.1.4).",
-        "symfony/psr-http-message-bridge": "Required to use PSR-7 bridging features (^2.0).",
-        "wildbit/swiftmailer-postmark": "Required to use Postmark mail driver (^3.0)."
->>>>>>> 8b36ce2e
     },
     "config": {
         "sort-packages": true
